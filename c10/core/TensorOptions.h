#pragma once

#include <c10/core/Backend.h>
#include <c10/core/DefaultDtype.h>
#include <c10/core/Device.h>
#include <c10/core/DispatchKeySet.h>
#include <c10/core/Layout.h>
#include <c10/core/MemoryFormat.h>
#include <c10/core/ScalarType.h>
#include <c10/core/ScalarTypeToTypeMeta.h>

#include <c10/macros/Macros.h>
#include <c10/util/C++17.h>
#include <c10/util/Optional.h>

#include <cstddef>
#include <iosfwd>
#include <utility>

namespace c10 {

DispatchKey computeDispatchKey(
    c10::optional<ScalarType> dtype,
    c10::optional<Layout> layout,
    c10::optional<Device> device);

inline ScalarType dtype_or_default(c10::optional<ScalarType> dtype) {
  return value_or_else(dtype, [] { return get_default_dtype_as_scalartype(); });
}

inline caffe2::TypeMeta dtype_or_default(
    c10::optional<caffe2::TypeMeta> dtype) {
  return value_or_else(dtype, [] { return get_default_dtype(); });
}

inline Layout layout_or_default(c10::optional<Layout> layout) {
  return layout.value_or(kStrided);
}

inline Device device_or_default(c10::optional<Device> device) {
  return value_or_else(device, [] { return Device(kCPU); });
}

inline bool pinned_memory_or_default(c10::optional<bool> pinned_memory) {
  return pinned_memory.value_or(false);
}

/// A class to encapsulate construction axes of an Tensor.  TensorOptions was
/// designed to support the Python style API for specifying construction options
/// on factory functions, e.g.,
///
///     torch.zeros(2, 3, dtype=torch.int32)
///
/// Because C++ doesn't natively support keyword arguments, there must be
/// another way of specifying keyword-like arguments.  TensorOptions is a
/// builder class which can be used to construct this "dictionary" of keyword
/// arguments: functions which support TensorOptions conventionally take this
/// argument optionally as their last argument.
///
/// WARNING: In PyTorch, there are `torch::` variants of factory functions,
/// e.g., torch::zeros for at::zeros.  These return Variables (while the
/// stock ATen functions return plain Tensors).  If you mix these functions
/// up, you WILL BE SAD.
///
/// Rather than use the constructor of this class directly, you should prefer to
/// use the constructor functions, and then chain setter methods on top of them.
///
///     at::device(at::kCUDA).dtype(kInt)
///     at::dtype(at::kInt)
///
/// Additionally, anywhere a TensorOptions is expected, you can directly
/// pass at::kCUDA / at::kInt, and it will implicitly convert to a
/// TensorOptions.
///
/// Here are some recommended ways to create a 2x2 tensor of zeros
/// with certain properties.  These all *implicitly* make use of
/// TensorOptions, even if they don't mention the class explicitly:
///
///     at::zeros({2,2}, at::kCUDA);
///     at::zeros({2,2}, at::kLong);
///     at::zeros({2,2}, at::device(at::kCUDA).dtype(at::kLong()));
///     at::zeros({2,2}, at::device({at::kCUDA, 1})); // place on device 1
///     at::zeros({2,2}, at::requires_grad());
///

/// NOTE [ TensorOptions Constructors ]
///
/// TensorOptions is like a dictionary with entries from the set:
/// {requires_grad, device, dtype, layout}, where each entry may be
/// unspecified (i.e., is optional). It is used to specify the properties of
/// tensors in many places both in C++ internal and API, e.g., tensor factory
/// methods like `at::empty({10}, options)`, tensor conversions like
/// `tensor.to(...)`, etc.
///
/// To provide a simple API that is consistent with Python, where one can do
/// `torch.empty(sizes, X)` with `X` being a `torch.device`, `torch.dtype`, or a
/// `torch.layout`, we want TensorOptions to be implicitly convertible from
/// `ScalarType dtype`, `Layout layout` and `Device device`. Therefore, we have
/// three implicit constructors from each of these three types.
///
/// This is sufficient for `ScalarType` and `Layout` as they are simple Enum
/// classes. However, `Device` is an ordinary class with implicit constructors
/// `Device(DeviceType, DeviceIndex = -1)` and `Device(std::string)` to be
/// consistent with Python API, where strings are treated as equivalent with a
/// `torch.device` object (e.g., "cuda:1" can be passed to everywhere a
/// `torch.device("cuda:1")` is accepted). To support the syntax
/// `at::empty({10}, {kCUDA, 1})` and `tensor.to(kCUDA)`, we need to make sure
/// that `TensorOptions` is implicitly constructible with any argments that a
/// `Device` can constructed from. So we have,
///
///    /* implicit */ TensorOptions(T&& device) : TensorOptions() {
///      this->set_device(device);
///    }
///
///    template <typename... Args,
///             typename = std::enable_if_t<std::is_constructible<Device,
///             Args&&...>::value>>
///    /* implicit */  TensorOptions(Args&&... args)
///     : TensorOptions(Device(std::forward<Args>(args)...)) {}
///
///
/// But this will be problematic. Consider this: `TensorOptions({kCUDA, 1})`.
/// Compiler will compain about ambiguity between the copy constructor and the
/// `Device` constructor because `{kCUDA, 1}` can be converted to both a
/// `TensorOption` and a `Device`.
///
/// To get around this, we templatize the `Device` constructor. Since overload
/// resolution is done before template resolution, our problem is solved.

DispatchKey computeDispatchKey(
    optional<ScalarType> dtype,
    optional<Layout> layout,
    optional<Device> device);

struct C10_API TensorOptions {
  TensorOptions()
      : requires_grad_(false),
        pinned_memory_(false),
        has_device_(false),
        has_dtype_(false),
        has_layout_(false),
        has_requires_grad_(false),
        has_pinned_memory_(false),
        has_memory_format_(false) {}

  /// Constructs a `TensorOptions` object with the given layout.
  /* implicit */ TensorOptions(Layout layout) : TensorOptions() {
    this->set_layout(layout);
  }

  /// Constructs a `TensorOptions` object with the given device.
  /// See NOTE [ TensorOptions Constructors ] on why this is templatized.
  template <
      typename T,
      typename = std::enable_if_t<std::is_same<std::decay_t<T>, Device>::value>>
  /* implicit */ TensorOptions(T&& device) : TensorOptions() {
    this->set_device(std::forward<T>(device));
  }

  /// Constructs a `TensorOptions` object from arguments allowed in `Device`
  /// constructors.
  ///
  /// See NOTE [ TensorOptions Constructors ].
  ///
  /// NB: Ideally we only allow implicit constructors here. But there is no easy
  ///     way to detect them. So we have this one that allows explicit
  ///     constructors too.
  template <
      typename... Args,
      typename =
          std::enable_if_t<std::is_constructible<Device, Args&&...>::value>>
  /* implicit */ TensorOptions(Args&&... args)
      : TensorOptions(Device(std::forward<Args>(args)...)) {}

  /// Constructs a `TensorOptions` object with the given dtype.
  /* implicit */ TensorOptions(caffe2::TypeMeta dtype) : TensorOptions() {
    this->set_dtype(dtype);
  }

  /// legacy constructor to support ScalarType
  /* implicit */ TensorOptions(ScalarType dtype) : TensorOptions() {
    this->set_dtype(dtype);
  }

  /// Constructs a `TensorOptions` object with the given memory format.
  /* implicit */ TensorOptions(MemoryFormat memory_format) : TensorOptions() {
    set_memory_format(memory_format);
  }

  /// Return a copy of `TensorOptions` with `device` set to the given one, or
  /// cleared if `device` is `nullopt`.
  C10_NODISCARD TensorOptions
  device(c10::optional<Device> device) const noexcept {
    TensorOptions r = *this;
    r.set_device(device);
    return r;
  }

  /// Return a copy of `TensorOptions` with `device` set to the given one.
  /// (This overload ensures that variadic template c10::optional constructor
  /// for Device work correctly.)
  template <typename... Args>
  C10_NODISCARD TensorOptions device(Args&&... args) const noexcept {
    return device(
        c10::optional<Device>(c10::in_place, std::forward<Args>(args)...));
  }

  /// Return a copy of `TensorOptions`, but with device set to CUDA, and the
  /// device index set to the given one.
  ///
  /// TODO: This function encourages bad behavior (assuming CUDA is
  /// the only device that matters).  Get rid of it / rename it.
  C10_NODISCARD TensorOptions
  device_index(c10::DeviceIndex device_index) const noexcept {
    return device(Device::Type::CUDA, device_index);
  }

  /// Return a copy of `TensorOptions` with `dtype` set to the given one.
  C10_NODISCARD TensorOptions
  dtype(c10::optional<caffe2::TypeMeta> dtype) const noexcept {
    TensorOptions r = *this;
    r.set_dtype(dtype);
    return r;
  }

  // legacy function to support ScalarType
  C10_NODISCARD TensorOptions
  dtype(c10::optional<ScalarType> dtype) const noexcept {
    TensorOptions r = *this;
    r.set_dtype(dtype);
    return r;
  }

  // Since dtype is taken...
  template <typename T>
  TensorOptions& dtype() {
    dtype_ = caffe2::TypeMeta::Make<T>();
    has_dtype_ = true;
    return *this;
  }

  /// Sets the layout of the `TensorOptions`.
  C10_NODISCARD TensorOptions
  layout(c10::optional<Layout> layout) const noexcept {
    TensorOptions r = *this;
    r.set_layout(layout);
    return r;
  }

  /// Sets the `requires_grad` property of the `TensorOptions`.
  C10_NODISCARD TensorOptions
  requires_grad(c10::optional<bool> requires_grad) const noexcept {
    TensorOptions r = *this;
    r.set_requires_grad(requires_grad);
    return r;
  }

  /// Sets the `pinned_memory` property on the `TensorOptions`.
  C10_NODISCARD TensorOptions
  pinned_memory(c10::optional<bool> pinned_memory) const noexcept {
    TensorOptions r = *this;
    r.set_pinned_memory(pinned_memory);
    return r;
  }

  /// Sets the `memory_format` property on `TensorOptions`.
  C10_NODISCARD TensorOptions
  memory_format(c10::optional<MemoryFormat> memory_format) const noexcept {
    TensorOptions r = *this;
    r.set_memory_format(memory_format);
    return r;
  }

  /// Returns the device of the `TensorOptions`.
  Device device() const noexcept {
    return device_or_default(device_opt());
  }

  /// Returns whether the device is specified.
  bool has_device() const noexcept {
    return has_device_;
  }

  /// Returns the device of the `TensorOptions`, or `c10::nullopt` if
  /// device is not specified.
  c10::optional<Device> device_opt() const noexcept {
    return has_device_ ? c10::make_optional(device_) : c10::nullopt;
  }

  /// Returns the device index of the `TensorOptions`.
  int32_t device_index() const noexcept {
    return device().index();
  }

  /// Returns the dtype of the `TensorOptions`.
  caffe2::TypeMeta dtype() const noexcept {
    return dtype_or_default(dtype_opt());
  }

  /// Returns whether the dtype is specified.
  bool has_dtype() const noexcept {
    return has_dtype_;
  }

  /// Returns the dtype of the `TensorOptions`, or `c10::nullopt` if
  /// device is not specified.
  c10::optional<caffe2::TypeMeta> dtype_opt() const noexcept {
    return has_dtype_ ? c10::make_optional(dtype_) : c10::nullopt;
  }

  /// Returns the layout of the `TensorOptions`.
  Layout layout() const noexcept {
    return layout_or_default(layout_opt());
  }

  /// Returns whether the layout is specified.
  bool has_layout() const noexcept {
    return has_layout_;
  }

  /// Returns the layout of the `TensorOptions`, or `c10::nullopt` if
  /// layout is not specified.
  c10::optional<Layout> layout_opt() const noexcept {
    return has_layout_ ? c10::make_optional(layout_) : c10::nullopt;
  }

  /// Returns the `requires_grad` property of the `TensorOptions`.
  bool requires_grad() const noexcept {
    return has_requires_grad_ ? requires_grad_ : false;
  }

  /// Returns whether the `requires_grad` is specified.
  bool has_requires_grad() const noexcept {
    return has_requires_grad_;
  }

  /// Returns the `requires_grad` property of the `TensorOptions`, or
  /// `c10::nullopt` if `requires_grad` is not specified.
  c10::optional<bool> requires_grad_opt() const noexcept {
    return has_requires_grad_ ? c10::make_optional(requires_grad_)
                              : c10::nullopt;
  }

  /// Returns the `pinned_memory` property of the `TensorOptions`.
  bool pinned_memory() const noexcept {
    return pinned_memory_or_default(pinned_memory_opt());
  }

  /// Returns whether the `pinned_memory` is specified.
  bool has_pinned_memory() const noexcept {
    return has_pinned_memory_;
  }

  /// Returns if the layout is sparse
  bool is_sparse() const {
    return layout_ == c10::Layout::Sparse;
  }

  bool is_sparse_csr() const {
    return layout_ == c10::Layout::SparseCsr;
  }

  // For compatibility with legacy tensor.type() comparisons
  bool type_equal(const TensorOptions& other) const {
    return computeDispatchKey() == other.computeDispatchKey() &&
        typeMetaToScalarType(dtype_) == typeMetaToScalarType(other.dtype());
  }

  /// Returns the `pinned_memory` property of the `TensorOptions`, or
  /// `c10::nullopt` if `pinned_memory` is not specified.
  c10::optional<bool> pinned_memory_opt() const noexcept {
    return has_pinned_memory_ ? c10::make_optional(pinned_memory_)
                              : c10::nullopt;
  }

  /// Returns whether the `memory_layout` is specified
  bool has_memory_format() const noexcept {
    return has_memory_format_;
  }

  // NB: memory_format() getter is PURPOSELY not defined, as the default
  // behavior of memory_format varies from function to function.

  /// Returns the `memory_layout` property of `TensorOptions, or
  /// `c10::nullopt` if `memory_format` is not specified.
  c10::optional<MemoryFormat> memory_format_opt() const noexcept {
    return has_memory_format_ ? c10::make_optional(memory_format_)
                              : c10::nullopt;
  }

  // Resolves the ATen backend specified by the current construction axes.
  // TODO: Deprecate this
  Backend backend() const noexcept {
    return at::dispatchKeyToBackend(computeDispatchKey());
  }

  /// Return the right-biased merge of two TensorOptions.  This has the
  /// effect of overwriting settings from self with specified options
  /// of options.
  ///
  /// NB: This merging operation does NOT respect device merges.
  /// For example, if you device({kCUDA, 1}).merge_in(kCUDA)
  /// you will get kCUDA in the end!  Functions like Tensor.new_empty
  /// ensure the right device is selected anyway by way of a
  /// device guard.
  ///
  TensorOptions merge_in(TensorOptions options) const noexcept {
    TensorOptions merged = *this;
    if (options.has_device())
      merged.set_device(options.device_opt());
    if (options.has_dtype())
      merged.set_dtype(options.dtype_opt());
    if (options.has_layout())
      merged.set_layout(options.layout_opt());
    // NB: requires grad is right biased; not a logical AND/OR!
    if (options.has_requires_grad())
      merged.set_requires_grad(options.requires_grad_opt());
    if (options.has_pinned_memory())
      merged.set_pinned_memory(options.pinned_memory_opt());
    if (options.has_memory_format())
      merged.set_memory_format(options.memory_format_opt());
    return merged;
  }

  // TODO remove after TensorOptions rationalization
  TensorOptions merge_memory_format(
      c10::optional<MemoryFormat> optional_memory_format) const noexcept {
    TensorOptions merged = *this;
    if (optional_memory_format.has_value()) {
      merged.set_memory_format(*optional_memory_format);
    }
    return merged;
  }

  // INVARIANT: computeDispatchKey returns only the subset of dispatch keys for
  // which dispatchKeyToBackend is injective, if it is defined at all  (for
  // the most part, this just means that this function never returns an
  // Autograd key)
  DispatchKey computeDispatchKey() const {
    return c10::computeDispatchKey(
        optTypeMetaToScalarType(dtype_opt()), layout_opt(), device_opt());
  }

 private:
  // These methods are currently private because I'm not sure if it's wise
  // to actually publish them.  They are methods because I need them in
  // the constructor and the functional API implementation.
  //
  // If you really, really need it, you can make these public, but check if you
  // couldn't just do what you need with the functional API.  Similarly, these
  // methods are not chainable, because if you wanted chaining, you probably
  // want to use the functional API instead.  (It's probably OK to make
  // these chainable, because these functions are all explicitly annotated
  // with a ref-qualifier, the trailing &, that makes them illegal to call
  // on temporaries.)

  /// Mutably set the device of `TensorOptions`.
  void set_device(c10::optional<Device> device) & noexcept {
    if (device) {
      device_ = *device;
      has_device_ = true;
    } else {
      has_device_ = false;
    }
  }

  /// Mutably set the dtype of `TensorOptions`.
  void set_dtype(c10::optional<caffe2::TypeMeta> dtype) & noexcept {
    if (dtype) {
      dtype_ = *dtype;
      has_dtype_ = true;
    } else {
      has_dtype_ = false;
    }
  }

  // legacy function to support ScalarType
  void set_dtype(c10::optional<ScalarType> dtype) & noexcept {
    if (dtype) {
      dtype_ = scalarTypeToTypeMeta(*dtype);
      has_dtype_ = true;
    } else {
      has_dtype_ = false;
    }
  }

  /// Mutably set the layout of `TensorOptions`.
  void set_layout(c10::optional<Layout> layout) & noexcept {
    if (layout) {
      layout_ = *layout;
      has_layout_ = true;
    } else {
      has_layout_ = false;
    }
  }

  /// Mutably set the `requires_grad` property of `TensorOptions`.
  void set_requires_grad(c10::optional<bool> requires_grad) & noexcept {
    if (requires_grad) {
      requires_grad_ = *requires_grad;
      has_requires_grad_ = true;
    } else {
      has_requires_grad_ = false;
    }
  }

  /// Mutably set the `pinned_memory` property of `TensorOptions`.
  void set_pinned_memory(c10::optional<bool> pinned_memory) & noexcept {
    if (pinned_memory) {
      pinned_memory_ = *pinned_memory;
      has_pinned_memory_ = true;
    } else {
      has_pinned_memory_ = false;
    }
  }

  /// Mutably set the `memory_Format` property of `TensorOptions`.
  void set_memory_format(c10::optional<MemoryFormat> memory_format) & noexcept {
    if (memory_format) {
      memory_format_ = *memory_format;
      has_memory_format_ = true;
    } else {
      has_memory_format_ = false;
    }
  }

  // WARNING: If you edit TensorOptions to add more options, you
  // may need to adjust the implementation of Tensor::options.
  // The criteria for whether or not Tensor::options must be adjusted
  // is whether or not the new option you added should preserved
  // by functions such as empty_like(); if it should be preserved,
  // you must adjust options().
  //
  // TODO: MemoryFormat is not implemented in this way

  // NB: We didn't use c10::optional here, because then we can't pack
  // the has_***_ boolean fields.

  Device device_ = at::kCPU; // 16-bit
  caffe2::TypeMeta dtype_ = caffe2::TypeMeta::Make<float>(); // 16-bit
  Layout layout_ = at::kStrided; // 8-bit
  MemoryFormat memory_format_ = MemoryFormat::Contiguous; // 8-bit

  // Bitmask required here to get this to fit inside 32 bits (or even 64 bits,
  // for that matter)

  bool requires_grad_ : 1;
  bool pinned_memory_ : 1;

  bool has_device_ : 1;
  bool has_dtype_ : 1;
  bool has_layout_ : 1;
  bool has_requires_grad_ : 1;
  bool has_pinned_memory_ : 1;
  bool has_memory_format_ : 1;
};

// We should aspire to fit in one machine-size word; but a size greater than two
// words is too much.  (We are doing terribly on 32-bit archs, where we require
// three machine size words to store tensor options.  Eek!)
static_assert(
    sizeof(TensorOptions) <= sizeof(int64_t) * 2,
    "TensorOptions must fit in 128-bits");

/// Convenience function that returns a `TensorOptions` object with the `dtype`
/// set to the given one.
inline TensorOptions dtype(caffe2::TypeMeta dtype) {
  return TensorOptions().dtype(dtype);
}

// legacy function to support ScalarType
inline TensorOptions dtype(ScalarType dtype) {
  return TensorOptions().dtype(scalarTypeToTypeMeta(dtype));
}

/// Convenience function that returns a `TensorOptions` object with the `layout`
/// set to the given one.
inline TensorOptions layout(Layout layout) {
  return TensorOptions().layout(layout);
}

/// Convenience function that returns a `TensorOptions` object with the `device`
/// set to the given one.
inline TensorOptions device(Device device) {
  return TensorOptions().device(std::move(device));
}

/// Convenience function that returns a `TensorOptions` object with the
/// `device` set to CUDA and the `device_index` set to the given one.
inline TensorOptions device_index(int16_t device_index) {
  return TensorOptions().device_index(
      static_cast<c10::DeviceIndex>(device_index));
}

/// Convenience function that returns a `TensorOptions` object with the
/// `requires_grad` set to the given one.
inline TensorOptions requires_grad(bool requires_grad = true) {
  return TensorOptions().requires_grad(requires_grad);
}

/// Convenience function that returns a `TensorOptions` object with the
/// `memory_format` set to the given one.
inline TensorOptions memory_format(MemoryFormat memory_format) {
  return TensorOptions().memory_format(memory_format);
}

C10_API std::ostream& operator<<(
    std::ostream& stream,
    const TensorOptions& options);

template <typename T>
inline TensorOptions dtype() {
  return dtype(caffe2::TypeMeta::Make<T>());
}

inline std::string toString(const TensorOptions options) {
  std::ostringstream stream;
  stream << options;
  return stream.str();
}

// This is intended to be a centralized location by which we can determine
// what an appropriate DispatchKey for a tensor is.
inline DispatchKey computeDispatchKey(
    c10::optional<ScalarType> dtype,
    c10::optional<Layout> layout,
    c10::optional<Device> device) {
  const auto layout_ = layout_or_default(layout);
  const auto device_ = device_or_default(device);
  switch (layout_) {
    case Layout::Strided: {
      const auto dtype_ = dtype_or_default(dtype);
      switch (device_.type()) {
        case DeviceType::CPU: {
          if (isQIntType(dtype_)) {
            return DispatchKey::QuantizedCPU;
          }
          return DispatchKey::CPU;
        }
        case DeviceType::CUDA: {
          if (isQIntType(dtype_)) {
            return DispatchKey::QuantizedCUDA;
          }
          return DispatchKey::CUDA;
        }
        case DeviceType::IPU: {
          return DispatchKey::IPU;
        }
        case DeviceType::XPU: {
          if (isQIntType(dtype_)) {
            return DispatchKey::QuantizedXPU;
          }
          return DispatchKey::XPU;
        }
        case DeviceType::MKLDNN:
        case DeviceType::OPENGL:
        case DeviceType::OPENCL:
        case DeviceType::IDEEP:
          TORCH_INTERNAL_ASSERT(
              0,
              "This is a grandfathered Caffe2 device type ",
              device_.type(),
              ", it shouldn't ever convert to a DispatchKey.  File a bug describing what you were doing if you think this is in error.");
        case DeviceType::HIP:
          return DispatchKey::HIP;
        case DeviceType::VE:
          return DispatchKey::VE;
        case DeviceType::FPGA:
          return DispatchKey::FPGA;
        case DeviceType::ORT:
          return DispatchKey::ORT;
        case DeviceType::XLA:
          return DispatchKey::XLA;
        case DeviceType::Lazy:
          return DispatchKey::Lazy;
        case DeviceType::MLC:
          return DispatchKey::MLC;
        case DeviceType::Vulkan:
          return DispatchKey::Vulkan;
        case DeviceType::Metal:
          return DispatchKey::Metal;
        case DeviceType::Meta:
          return DispatchKey::Meta;
        case DeviceType::HPU:
          return DispatchKey::HPU;
        default:
          TORCH_CHECK_NOT_IMPLEMENTED(
              false,
              "Unsupported device type for dense layout: ",
              device_.type());
      }
    }
    case Layout::Sparse:
      switch (device_.type()) {
        case DeviceType::CPU:
          return DispatchKey::SparseCPU;
        case DeviceType::CUDA:
          return DispatchKey::SparseCUDA;
        case DeviceType::HIP:
          return DispatchKey::SparseHIP;
        case DeviceType::VE:
          return DispatchKey::SparseVE;
        case DeviceType::XPU:
          return DispatchKey::SparseXPU;
        default:
          TORCH_CHECK_NOT_IMPLEMENTED(
              false,
              "Unsupported device type for sparse layout: ",
              device_.type());
      }
    case Layout::Mkldnn:
      switch (device_.type()) {
        case DeviceType::CPU:
          return DispatchKey::MkldnnCPU;
        default:
          TORCH_CHECK_NOT_IMPLEMENTED(
              false,
              "Unsupported device type for mkldnn layout: ",
              device_.type());
      }
    case Layout::SparseCsr:
    case Layout::SparseCsc:
<<<<<<< HEAD
=======
    case Layout::SparseBsr:
    case Layout::SparseBsc:
>>>>>>> c64fa265
      switch (device_.type()) {
        case DeviceType::CPU:
          return DispatchKey::SparseCsrCPU;
        case DeviceType::CUDA:
          return DispatchKey::SparseCsrCUDA;
        default:
          AT_ERROR(
<<<<<<< HEAD
              "Unsupported device type for sparse ",
              layout_,
              " layout: ",
=======
              "Unsupported device type for ", layout_, " layout: ",
>>>>>>> c64fa265
              device_.type());
      }
    default:
      TORCH_CHECK(false, "Unsupported layout: ", layout_);
  }
}

inline Layout dispatchKeyToLayout(DispatchKey dispatch_key) {
  switch (dispatch_key) {
    case DispatchKey::SparseCPU:
    case DispatchKey::SparseCUDA:
    case DispatchKey::SparseHIP:
    case DispatchKey::SparseVE:
    case DispatchKey::SparseXPU:
      return Layout::Sparse;
    case DispatchKey::SparseCsrCPU:
    case DispatchKey::SparseCsrCUDA:
<<<<<<< HEAD
      TORCH_CHECK(
          false,
          "Cannot map DispatchKey ",
          dispatch_key,
          " to a unique layout.");
=======
      TORCH_CHECK(false, "Cannot map DispatchKey ", dispatch_key, " to a unique layout.");
>>>>>>> c64fa265
    case DispatchKey::MkldnnCPU:
      return Layout::Mkldnn;
    default:
      return Layout::Strided;
  }
}

inline DeviceType dispatchKeyToDeviceType(DispatchKey dispatch_key) {
  switch (dispatch_key) {
    // stuff that's real
    case DispatchKey::CPU:
    case DispatchKey::SparseCPU:
    case DispatchKey::MkldnnCPU:
    case DispatchKey::QuantizedCPU:
    case DispatchKey::AutogradCPU:
      return DeviceType::CPU;
    case DispatchKey::CUDA:
    case DispatchKey::SparseCUDA:
    case DispatchKey::QuantizedCUDA:
    case DispatchKey::AutogradCUDA:
      return DeviceType::CUDA;
    case DispatchKey::HIP:
    case DispatchKey::SparseHIP:
      return DeviceType::HIP;
    case DispatchKey::VE:
    case DispatchKey::SparseVE:
      return DeviceType::VE;
    case DispatchKey::XLA:
    case DispatchKey::AutogradXLA:
      return DeviceType::XLA;
    case DispatchKey::Lazy:
    case DispatchKey::AutogradLazy:
      return DeviceType::Lazy;
    case DispatchKey::Vulkan:
      return DeviceType::Vulkan;
    case DispatchKey::Meta:
      return DeviceType::Meta;

    // stuff that people are actively developing
    case DispatchKey::IPU:
    case DispatchKey::AutogradIPU:
      return DeviceType::IPU;
    case DispatchKey::XPU:
    case DispatchKey::SparseXPU:
    case DispatchKey::QuantizedXPU:
    case DispatchKey::AutogradXPU:
      return DeviceType::XPU;
    case DispatchKey::MLC:
    case DispatchKey::AutogradMLC:
      return DeviceType::MLC;
    case DispatchKey::HPU:
    case DispatchKey::AutogradHPU:
      return DeviceType::HPU;
    case DispatchKey::ORT:
      return DeviceType::ORT;
    default:
      TORCH_CHECK(
          false,
          "DispatchKey ",
          dispatch_key,
          " doesn't correspond to a device");
  }
}

inline TensorOptions dispatchKeyToTensorOptions(DispatchKey dispatch_key) {
  return TensorOptions()
      .layout(dispatchKeyToLayout(dispatch_key))
      .device(dispatchKeyToDeviceType(dispatch_key));
}

namespace detail {
inline bool backend_supports_empty_operator(const TensorOptions options) {
  // Quantized backends don't support at::empty().
  // They have separate operators like at::empty_quantized() that take in
  // extra information about how to quantize the tensor.
  return !isQIntType(typeMetaToScalarType(options.dtype()));
}

} // namespace detail

} // namespace c10<|MERGE_RESOLUTION|>--- conflicted
+++ resolved
@@ -720,11 +720,8 @@
       }
     case Layout::SparseCsr:
     case Layout::SparseCsc:
-<<<<<<< HEAD
-=======
     case Layout::SparseBsr:
     case Layout::SparseBsc:
->>>>>>> c64fa265
       switch (device_.type()) {
         case DeviceType::CPU:
           return DispatchKey::SparseCsrCPU;
@@ -732,13 +729,7 @@
           return DispatchKey::SparseCsrCUDA;
         default:
           AT_ERROR(
-<<<<<<< HEAD
-              "Unsupported device type for sparse ",
-              layout_,
-              " layout: ",
-=======
               "Unsupported device type for ", layout_, " layout: ",
->>>>>>> c64fa265
               device_.type());
       }
     default:
@@ -756,15 +747,7 @@
       return Layout::Sparse;
     case DispatchKey::SparseCsrCPU:
     case DispatchKey::SparseCsrCUDA:
-<<<<<<< HEAD
-      TORCH_CHECK(
-          false,
-          "Cannot map DispatchKey ",
-          dispatch_key,
-          " to a unique layout.");
-=======
       TORCH_CHECK(false, "Cannot map DispatchKey ", dispatch_key, " to a unique layout.");
->>>>>>> c64fa265
     case DispatchKey::MkldnnCPU:
       return Layout::Mkldnn;
     default:
