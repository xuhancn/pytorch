def define_rules(rules):
    rules.package(default_visibility = ["//:__subpackages__"])

    rules.cc_library(
        name = "Array",
        hdrs = ["Array.h"],
        srcs = ["Array.cpp"],
        deps = [":C++17"],
    )

    rules.cc_library(
        name = "C++17",
        hdrs = ["C++17.h"],
        srcs = ["C++17.cpp"],
        deps = ["//c10/macros:Macros"],
    )

    rules.cc_library(
<<<<<<< HEAD
        name = "TypeTraits",
        hdrs = ["TypeTraits.h"],
        srcs = ["TypeTraits.cpp"],
        deps = [":C++17"],
=======
        name = "LeftRight",
        hdrs = ["LeftRight.h"],
        srcs = ["LeftRight.cpp"],
        deps = ["//c10/macros:Macros"],
>>>>>>> 3a7e0691
    )

    # Temporary targets to export the headers and sources that are not
    # in libraries but are still needed for the //:c10 target that we
    # are slowly replacing.

    rules.filegroup(
        name = "headers",
        srcs = rules.glob(
            ["*.h"],
            exclude=[
                "Array.h",
                "C++17.h",
<<<<<<< HEAD
                "TypeTraits.h",
=======
                "LeftRight.h",
>>>>>>> 3a7e0691
            ]),
        visibility = ["//:__pkg__"],
    )

    rules.filegroup(
        name = "sources",
        srcs = rules.glob(
            ["*.cpp"],
            exclude=[
                "Array.cpp",
                "C++17.cpp",
<<<<<<< HEAD
                "TypeTraits.cpp",
=======
                "LeftRight.cpp",
>>>>>>> 3a7e0691
            ],
        ),
        visibility = ["//:__pkg__"],
    )<|MERGE_RESOLUTION|>--- conflicted
+++ resolved
@@ -16,17 +16,17 @@
     )
 
     rules.cc_library(
-<<<<<<< HEAD
+        name = "LeftRight",
+        hdrs = ["LeftRight.h"],
+        srcs = ["LeftRight.cpp"],
+        deps = ["//c10/macros:Macros"],
+    )
+
+    rules.cc_library(
         name = "TypeTraits",
         hdrs = ["TypeTraits.h"],
         srcs = ["TypeTraits.cpp"],
         deps = [":C++17"],
-=======
-        name = "LeftRight",
-        hdrs = ["LeftRight.h"],
-        srcs = ["LeftRight.cpp"],
-        deps = ["//c10/macros:Macros"],
->>>>>>> 3a7e0691
     )
 
     # Temporary targets to export the headers and sources that are not
@@ -40,11 +40,8 @@
             exclude=[
                 "Array.h",
                 "C++17.h",
-<<<<<<< HEAD
+                "LeftRight.h",
                 "TypeTraits.h",
-=======
-                "LeftRight.h",
->>>>>>> 3a7e0691
             ]),
         visibility = ["//:__pkg__"],
     )
@@ -56,11 +53,8 @@
             exclude=[
                 "Array.cpp",
                 "C++17.cpp",
-<<<<<<< HEAD
+                "LeftRight.cpp",
                 "TypeTraits.cpp",
-=======
-                "LeftRight.cpp",
->>>>>>> 3a7e0691
             ],
         ),
         visibility = ["//:__pkg__"],
