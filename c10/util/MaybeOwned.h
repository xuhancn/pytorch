#pragma once

#include <c10/macros/Macros.h>
#include <c10/util/Exception.h>
#include <c10/util/in_place.h>

#include <type_traits>

namespace c10 {

/// Traits class describing how to borrow from T.  As a synopsis, here
/// is how we might implement borrowing from an arbitrary type T using
/// a raw pointer to const:
///
/// template <typename T>
/// struct MaybeOwnedTraits {
///   using owned_type = T;
///   using borrow_type = const T*;
///
///   static borrow_type createBorrow(const owned_type& from) {
///     return &from;
///   }
///
///   static void assignBorrow(borrow_type& lhs, borrow_type rhs) {
///     lhs = rhs;
///   }
///
///   static void destroyBorrow(borrow_type& toDestroy) {}
///
///   static const owned_type& referenceFromBorrow(const borrow_type& borrow) {
///     return *borrow;
///   }
///
///   static const owned_type* pointerFromBorrow(const borrow_type& borrow) {
///     return borrow;
///   }
///
///   static bool debugBorrowIsValid(const borrow_type& borrow) {
///     return borrow != nullptr;
///   }
/// };
///
/// (This implementation is not in use because MaybeOwned is an unsafe
/// abstraction and we don't want to encourage it widely, just for
/// skipping reference counting in critical paths.)
///
/// For examples that are in use, see intrusive_ptr.h and TensorBody.h.
template <typename T>
struct MaybeOwnedTraits;

/// A smart pointer around either a borrowed or owned T. When
/// constructed with borrowed(), the caller MUST ensure that the
/// borrowed-from argument outlives this MaybeOwned<T>. Compare to
/// Rust's std::borrow::Cow
/// (https://doc.rust-lang.org/std/borrow/enum.Cow.html), but note
/// that it is probably not suitable for general use because C++ has
/// no borrow checking. Included here to support
/// Tensor::expect_contiguous.
template <typename T>
class MaybeOwned final {
  using borrow_type = typename MaybeOwnedTraits<T>::borrow_type;
  using owned_type = typename MaybeOwnedTraits<T>::owned_type;

  bool isBorrowed_;
  union {
    borrow_type borrow_;
    owned_type own_;
  };

  /// Don't use this; use borrowed() instead.
<<<<<<< HEAD
  explicit MaybeOwned(const owned_type& t) : isBorrowed_(true), borrow_(MaybeOwnedTraits<T>::createBorrow(t)) {}
=======
  explicit MaybeOwned(const owned_type& t)
      : isBorrowed_(true), borrow_(MaybeOwnedTraits<T>::createBorrow(t)) {}
>>>>>>> ea75b1ee

  /// Don't use this; use owned() instead.
  explicit MaybeOwned(T&& t) noexcept(
      std::is_nothrow_move_constructible<T>::value)
      : isBorrowed_(false), own_(std::move(t)) {}

  /// Don't use this; use owned() instead.
  template <class... Args>
  explicit MaybeOwned(in_place_t, Args&&... args)
      : isBorrowed_(false), own_(std::forward<Args>(args)...) {}

 public:
<<<<<<< HEAD
  explicit MaybeOwned(): isBorrowed_(true), borrow_() {}
=======
  explicit MaybeOwned() : isBorrowed_(true), borrow_() {}
>>>>>>> ea75b1ee

  // Copying a borrow yields another borrow of the original, as with a
  // T*. Copying an owned T yields another owned T for safety: no
  // chains of borrowing by default! (Note you could get that behavior
  // with MaybeOwned<T>::borrowed(*rhs) if you wanted it.)
  MaybeOwned(const MaybeOwned& rhs) : isBorrowed_(rhs.isBorrowed_) {
    if (C10_LIKELY(rhs.isBorrowed_)) {
      MaybeOwnedTraits<T>::assignBorrow(borrow_, rhs.borrow_);
    } else {
      new (&own_) T(rhs.own_);
    }
  }

  MaybeOwned& operator=(const MaybeOwned& rhs) {
    if (this == &rhs) {
      return *this;
    }
    if (C10_UNLIKELY(!isBorrowed_)) {
      if (rhs.isBorrowed_) {
        own_.~T();
        MaybeOwnedTraits<T>::assignBorrow(borrow_, rhs.borrow_);
        isBorrowed_ = true;
      } else {
        own_ = rhs.own_;
      }
    } else {
      if (C10_LIKELY(rhs.isBorrowed_)) {
        MaybeOwnedTraits<T>::assignBorrow(borrow_, rhs.borrow_);
      } else {
        MaybeOwnedTraits<T>::destroyBorrow(borrow_);
        new (&own_) T(rhs.own_);
        isBorrowed_ = false;
      }
    }
    TORCH_INTERNAL_ASSERT_DEBUG_ONLY(isBorrowed_ == rhs.isBorrowed_);
    return *this;
  }

<<<<<<< HEAD
  MaybeOwned(MaybeOwned&& rhs) noexcept(std::is_nothrow_move_constructible<T>::value)
  : isBorrowed_(rhs.isBorrowed_) {
=======
  MaybeOwned(MaybeOwned&& rhs) noexcept(
      std::is_nothrow_move_constructible<T>::value)
      : isBorrowed_(rhs.isBorrowed_) {
>>>>>>> ea75b1ee
    if (C10_LIKELY(rhs.isBorrowed_)) {
      MaybeOwnedTraits<T>::assignBorrow(borrow_, rhs.borrow_);
    } else {
      new (&own_) T(std::move(rhs.own_));
    }
  }

<<<<<<< HEAD
  MaybeOwned& operator=(MaybeOwned&& rhs) noexcept(std::is_nothrow_move_assignable<T>::value) {
=======
  MaybeOwned& operator=(MaybeOwned&& rhs) noexcept(
      std::is_nothrow_move_assignable<T>::value) {
>>>>>>> ea75b1ee
    if (this == &rhs) {
      return *this;
    }
    if (C10_UNLIKELY(!isBorrowed_)) {
      if (rhs.isBorrowed_) {
<<<<<<< HEAD
          own_.~T();
          MaybeOwnedTraits<T>::assignBorrow(borrow_, rhs.borrow_);
          isBorrowed_ = true;
=======
        own_.~T();
        MaybeOwnedTraits<T>::assignBorrow(borrow_, rhs.borrow_);
        isBorrowed_ = true;
>>>>>>> ea75b1ee
      } else {
        own_ = std::move(rhs.own_);
      }
    } else {
      if (C10_LIKELY(rhs.isBorrowed_)) {
        MaybeOwnedTraits<T>::assignBorrow(borrow_, rhs.borrow_);
      } else {
        MaybeOwnedTraits<T>::destroyBorrow(borrow_);
        new (&own_) T(std::move(rhs.own_));
        isBorrowed_ = false;
      }
    }
    TORCH_INTERNAL_ASSERT_DEBUG_ONLY(isBorrowed_ == rhs.isBorrowed_);
    return *this;
  }

  static MaybeOwned borrowed(const T& t) {
    return MaybeOwned(t);
  }

  static MaybeOwned owned(T&& t) noexcept(
      std::is_nothrow_move_constructible<T>::value) {
    return MaybeOwned(std::move(t));
  }

  template <class... Args>
  static MaybeOwned owned(in_place_t, Args&&... args) {
    return MaybeOwned(in_place, std::forward<Args>(args)...);
  }

  ~MaybeOwned() {
    if (C10_UNLIKELY(!isBorrowed_)) {
      own_.~T();
    } else {
      MaybeOwnedTraits<T>::destroyBorrow(borrow_);
    }
  }

  const T& operator*() const& {
    if (isBorrowed_) {
<<<<<<< HEAD
      TORCH_INTERNAL_ASSERT_DEBUG_ONLY(MaybeOwnedTraits<T>::debugBorrowIsValid(borrow_));
    }
    return C10_LIKELY(isBorrowed_)
      ? MaybeOwnedTraits<T>::referenceFromBorrow(borrow_)
      : own_;
=======
      TORCH_INTERNAL_ASSERT_DEBUG_ONLY(
          MaybeOwnedTraits<T>::debugBorrowIsValid(borrow_));
    }
    return C10_LIKELY(isBorrowed_)
        ? MaybeOwnedTraits<T>::referenceFromBorrow(borrow_)
        : own_;
>>>>>>> ea75b1ee
  }

  const T* operator->() const {
    if (isBorrowed_) {
<<<<<<< HEAD
      TORCH_INTERNAL_ASSERT_DEBUG_ONLY(MaybeOwnedTraits<T>::debugBorrowIsValid(borrow_));
    }
    return C10_LIKELY(isBorrowed_)
      ? MaybeOwnedTraits<T>::pointerFromBorrow(borrow_)
      : &own_;
=======
      TORCH_INTERNAL_ASSERT_DEBUG_ONLY(
          MaybeOwnedTraits<T>::debugBorrowIsValid(borrow_));
    }
    return C10_LIKELY(isBorrowed_)
        ? MaybeOwnedTraits<T>::pointerFromBorrow(borrow_)
        : &own_;
>>>>>>> ea75b1ee
  }

  // If borrowed, copy the underlying T. If owned, move from
  // it. borrowed/owned state remains the same, and either we
  // reference the same borrow as before or we are an owned moved-from
  // T.
  T operator*() && {
    if (isBorrowed_) {
<<<<<<< HEAD
      TORCH_INTERNAL_ASSERT_DEBUG_ONLY(MaybeOwnedTraits<T>::debugBorrowIsValid(borrow_));
=======
      TORCH_INTERNAL_ASSERT_DEBUG_ONLY(
          MaybeOwnedTraits<T>::debugBorrowIsValid(borrow_));
>>>>>>> ea75b1ee
      return MaybeOwnedTraits<T>::referenceFromBorrow(borrow_);
    } else {
      return std::move(own_);
    }
  }
};

} // namespace c10<|MERGE_RESOLUTION|>--- conflicted
+++ resolved
@@ -68,12 +68,8 @@
   };
 
   /// Don't use this; use borrowed() instead.
-<<<<<<< HEAD
-  explicit MaybeOwned(const owned_type& t) : isBorrowed_(true), borrow_(MaybeOwnedTraits<T>::createBorrow(t)) {}
-=======
   explicit MaybeOwned(const owned_type& t)
       : isBorrowed_(true), borrow_(MaybeOwnedTraits<T>::createBorrow(t)) {}
->>>>>>> ea75b1ee
 
   /// Don't use this; use owned() instead.
   explicit MaybeOwned(T&& t) noexcept(
@@ -86,11 +82,7 @@
       : isBorrowed_(false), own_(std::forward<Args>(args)...) {}
 
  public:
-<<<<<<< HEAD
-  explicit MaybeOwned(): isBorrowed_(true), borrow_() {}
-=======
   explicit MaybeOwned() : isBorrowed_(true), borrow_() {}
->>>>>>> ea75b1ee
 
   // Copying a borrow yields another borrow of the original, as with a
   // T*. Copying an owned T yields another owned T for safety: no
@@ -129,14 +121,9 @@
     return *this;
   }
 
-<<<<<<< HEAD
-  MaybeOwned(MaybeOwned&& rhs) noexcept(std::is_nothrow_move_constructible<T>::value)
-  : isBorrowed_(rhs.isBorrowed_) {
-=======
   MaybeOwned(MaybeOwned&& rhs) noexcept(
       std::is_nothrow_move_constructible<T>::value)
       : isBorrowed_(rhs.isBorrowed_) {
->>>>>>> ea75b1ee
     if (C10_LIKELY(rhs.isBorrowed_)) {
       MaybeOwnedTraits<T>::assignBorrow(borrow_, rhs.borrow_);
     } else {
@@ -144,26 +131,16 @@
     }
   }
 
-<<<<<<< HEAD
-  MaybeOwned& operator=(MaybeOwned&& rhs) noexcept(std::is_nothrow_move_assignable<T>::value) {
-=======
   MaybeOwned& operator=(MaybeOwned&& rhs) noexcept(
       std::is_nothrow_move_assignable<T>::value) {
->>>>>>> ea75b1ee
     if (this == &rhs) {
       return *this;
     }
     if (C10_UNLIKELY(!isBorrowed_)) {
       if (rhs.isBorrowed_) {
-<<<<<<< HEAD
-          own_.~T();
-          MaybeOwnedTraits<T>::assignBorrow(borrow_, rhs.borrow_);
-          isBorrowed_ = true;
-=======
         own_.~T();
         MaybeOwnedTraits<T>::assignBorrow(borrow_, rhs.borrow_);
         isBorrowed_ = true;
->>>>>>> ea75b1ee
       } else {
         own_ = std::move(rhs.own_);
       }
@@ -204,38 +181,22 @@
 
   const T& operator*() const& {
     if (isBorrowed_) {
-<<<<<<< HEAD
-      TORCH_INTERNAL_ASSERT_DEBUG_ONLY(MaybeOwnedTraits<T>::debugBorrowIsValid(borrow_));
-    }
-    return C10_LIKELY(isBorrowed_)
-      ? MaybeOwnedTraits<T>::referenceFromBorrow(borrow_)
-      : own_;
-=======
       TORCH_INTERNAL_ASSERT_DEBUG_ONLY(
           MaybeOwnedTraits<T>::debugBorrowIsValid(borrow_));
     }
     return C10_LIKELY(isBorrowed_)
         ? MaybeOwnedTraits<T>::referenceFromBorrow(borrow_)
         : own_;
->>>>>>> ea75b1ee
   }
 
   const T* operator->() const {
     if (isBorrowed_) {
-<<<<<<< HEAD
-      TORCH_INTERNAL_ASSERT_DEBUG_ONLY(MaybeOwnedTraits<T>::debugBorrowIsValid(borrow_));
-    }
-    return C10_LIKELY(isBorrowed_)
-      ? MaybeOwnedTraits<T>::pointerFromBorrow(borrow_)
-      : &own_;
-=======
       TORCH_INTERNAL_ASSERT_DEBUG_ONLY(
           MaybeOwnedTraits<T>::debugBorrowIsValid(borrow_));
     }
     return C10_LIKELY(isBorrowed_)
         ? MaybeOwnedTraits<T>::pointerFromBorrow(borrow_)
         : &own_;
->>>>>>> ea75b1ee
   }
 
   // If borrowed, copy the underlying T. If owned, move from
@@ -244,12 +205,8 @@
   // T.
   T operator*() && {
     if (isBorrowed_) {
-<<<<<<< HEAD
-      TORCH_INTERNAL_ASSERT_DEBUG_ONLY(MaybeOwnedTraits<T>::debugBorrowIsValid(borrow_));
-=======
       TORCH_INTERNAL_ASSERT_DEBUG_ONLY(
           MaybeOwnedTraits<T>::debugBorrowIsValid(borrow_));
->>>>>>> ea75b1ee
       return MaybeOwnedTraits<T>::referenceFromBorrow(borrow_);
     } else {
       return std::move(own_);
