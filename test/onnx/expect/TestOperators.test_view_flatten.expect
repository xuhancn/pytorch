--- conflicted
+++ resolved
@@ -3,7 +3,6 @@
 producer_version: "CURRENT_VERSION"
 graph {
   node {
-<<<<<<< HEAD
     input: "onnx::Shape_0"
     output: "onnx::ReduceProd_2"
     name: "Shape_0"
@@ -63,21 +62,31 @@
     }
   }
   node {
-    input: "onnx::Unsqueeze_7"
-    output: "onnx::Concat_9"
-    name: "Unsqueeze_6"
-    op_type: "Unsqueeze"
+    output: "onnx::Unsqueeze_10"
+    name: "Constant_6"
+    op_type: "Constant"
     attribute {
-      name: "axes"
-      ints: 0
-      type: INTS
+      name: "value"
+      t {
+        dims: 1
+        data_type: 7
+        raw_data: "\000\000\000\000\000\000\000\000"
+      }
+      type: TENSOR
     }
   }
   node {
-    input: "onnx::Concat_12"
-    input: "onnx::Concat_9"
-    output: "onnx::Reshape_10"
-    name: "Concat_7"
+    input: "onnx::Unsqueeze_7"
+    input: "onnx::Unsqueeze_10"
+    output: "onnx::Concat_11"
+    name: "Unsqueeze_7"
+    op_type: "Unsqueeze"
+  }
+  node {
+    input: "onnx::Concat_14"
+    input: "onnx::Concat_11"
+    output: "onnx::Reshape_12"
+    name: "Concat_8"
     op_type: "Concat"
     attribute {
       name: "axis"
@@ -87,28 +96,17 @@
   }
   node {
     input: "onnx::Shape_0"
-    input: "onnx::Reshape_10"
-    output: "11"
-    name: "Reshape_8"
-=======
-    input: "onnx::Reshape_0"
-    input: "onnx::Reshape_11"
-    output: "8"
-    name: "Reshape_0"
->>>>>>> 339e45ba
+    input: "onnx::Reshape_12"
+    output: "13"
+    name: "Reshape_9"
     op_type: "Reshape"
   }
   name: "torch_jit"
   initializer {
     dims: 1
     data_type: 7
-<<<<<<< HEAD
-    name: "onnx::Concat_12"
+    name: "onnx::Concat_14"
     raw_data: "\001\000\000\000\000\000\000\000"
-=======
-    name: "onnx::Reshape_11"
-    raw_data: "\001\000\000\000\000\000\000\000\030\000\000\000\000\000\000\000"
->>>>>>> 339e45ba
   }
   input {
     name: "onnx::Shape_0"
@@ -133,20 +131,16 @@
     }
   }
   output {
-<<<<<<< HEAD
-    name: "11"
-=======
-    name: "8"
->>>>>>> 339e45ba
+    name: "13"
     type {
       tensor_type {
         elem_type: 1
         shape {
           dim {
-            dim_param: "Reshape11_dim_0"
+            dim_param: "Reshape13_dim_0"
           }
           dim {
-            dim_param: "Reshape11_dim_1"
+            dim_param: "Reshape13_dim_1"
           }
         }
       }
