--- conflicted
+++ resolved
@@ -11,15 +11,9 @@
 
 class IrUtilNode : public Node {
  public:
-<<<<<<< HEAD
-  explicit TestNode()
+  explicit IrUtilNode()
       : Node(OpKind(), /* num_outputs */ 1, /* hash_seed */ Hash(0)) {}
-  ~TestNode() override {}
-=======
-  explicit IrUtilNode()
-      : Node(OpKind(), /* num_outputs */ 1, /* hash_seed */ Hash("")) {}
   ~IrUtilNode() override = default;
->>>>>>> 9a2db6f0
 
   void AddOperand(Value v) {
     if (!v.node) {
