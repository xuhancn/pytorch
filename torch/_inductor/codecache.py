# mypy: allow-untyped-defs
from __future__ import annotations

import base64
import copyreg
import dataclasses
import functools
import hashlib
import importlib
import io
import json
import logging
import os
import pickle
import pkgutil
import platform
import re
import shlex
import shutil
import struct
import subprocess
import sys
import sysconfig
import tempfile
import textwrap
import threading
import warnings
from bisect import bisect_right
from copy import copy
from ctypes import c_void_p, CDLL, cdll
from functools import partial
from pathlib import Path
from time import time, time_ns
from types import ModuleType
from typing import (
    Any,
    Callable,
    cast,
    Counter,
    Dict,
    Generator,
    List,
    Optional,
    Sequence,
    Set,
    Tuple,
    TYPE_CHECKING,
    Union,
)
from typing_extensions import TypeAlias

import torch
from torch._dynamo.utils import counters, dynamo_timed
from torch._inductor import config, exc, metrics
from torch._inductor.codegen.cuda import cuda_env
from torch._inductor.codegen.rocm.compile_command import (
    rocm_compile_command,
    rocm_compiler,
)


"""
codecache.py, cpp_builder.py and cpu_vec_isa.py import rule:
https://github.com/pytorch/pytorch/issues/124245#issuecomment-2197778902
"""
from torch._inductor.cpp_builder import (
    _get_python_include_dirs,
    _set_gpu_runtime_env,
    _transform_cuda_paths,
    CppBuilder,
    CppOptions,
    CppTorchCudaOptions,
    get_compiler_version_info,
    get_cpp_compiler,
    get_name_and_dir_from_output_file_path,
    homebrew_libomp,
    is_apple_clang,
    is_clang,
    is_conda_llvm_openmp_installed,
    normalize_path_separator,
)
from torch._inductor.cpu_vec_isa import invalid_vec_isa, pick_vec_isa, VecISA
from torch._inductor.runtime.compile_tasks import (
    _module_to_triton_kernel,
    _reload_python_module,
    _reload_python_module_in_subproc,
)
from torch._inductor.runtime.runtime_utils import cache_dir, default_cache_dir
from torch._inductor.utils import ALIGN_BYTES, clear_on_fresh_inductor_cache, is_linux
from torch._logging import trace_structured
from torch._subclasses.fake_tensor import (
    extract_tensor_metadata,
    FakeTensor,
    TensorMetadata,
)
from torch.fx.experimental.symbolic_shapes import has_hint, hint_int, ShapeEnv


if TYPE_CHECKING:
    from concurrent.futures import Future

    from torch._inductor.graph import GraphLowering
    from torch._inductor.ir import ChoiceCaller
    from torch._inductor.runtime.hints import HalideInputSpec, HalideMeta


_HERE = os.path.abspath(__file__)
_TORCH_PATH = os.path.dirname(os.path.dirname(_HERE))
_LINKER_SCRIPT = os.path.join(_TORCH_PATH, "_inductor/script.ld")

_IS_WINDOWS = sys.platform == "win32"

if config.is_fbcode():
    from triton.fb import build_paths
    from triton.fb.build import _run_build_command

    from torch._inductor.fb.utils import (
        log_global_cache_errors,
        log_global_cache_stats,
        log_global_cache_vals,
        use_global_cache,
    )
else:

    def log_global_cache_errors(*args, **kwargs):
        pass

    def log_global_cache_stats(*args, **kwargs):
        pass

    def log_global_cache_vals(*args, **kwargs):
        pass

    def use_global_cache() -> bool:
        return False


output_code_log = torch._logging.getArtifactLogger(__name__, "output_code")

LOCK_TIMEOUT = 600

_IS_WINDOWS = sys.platform == "win32"


log = logging.getLogger(__name__)


def cpp_wrapper_cache_dir(name: str) -> str:
    cu_str = (
        "cpu"
        if torch.version.cuda is None
        else f'cu{torch.version.cuda.replace(".", "")}'
    )
    python_version = f"py{sys.version_info.major}{sys.version_info.minor}"
    build_folder = f"{python_version}_{cu_str}"

    cpp_wrapper_dir = os.path.join(cache_dir(), build_folder)
    cpp_wrapper_build_directory = os.path.join(cpp_wrapper_dir, name)
    os.makedirs(cpp_wrapper_build_directory, exist_ok=True)
    return cpp_wrapper_build_directory


def get_cpp_wrapper_cubin_path_name():
    return "cubin_path" if torch.version.hip is None else "hsaco_path"


class CacheBase:
    @staticmethod
    @functools.lru_cache(None)
    def get_system() -> Dict[str, Any]:
        try:
            from triton.compiler.compiler import triton_key

            # Use triton_key instead of triton.__version__ as the version
            # is not updated with each code change
            triton_version = triton_key()
        except ModuleNotFoundError:
            triton_version = None

        try:
            system: Dict[str, Any] = {
                "device": {"name": None},
                "version": {
                    "triton": triton_version,
                },
            }
            device_properties = torch.cuda.get_device_properties(
                torch.cuda.current_device()
            )
            if torch.version.cuda is not None:
                system["device"]["name"] = device_properties.name
                system["version"]["cuda"] = torch.version.cuda
            else:
                system["device"]["name"] = device_properties.gcnArchName
                system["version"]["hip"] = torch.version.hip
        except (AssertionError, RuntimeError):
            # If cuda is not installed, none of the above config is relevant.
            system = {}

        system["hash"] = hashlib.sha256(
            json.dumps(system, sort_keys=True).encode("utf-8")
        ).hexdigest()

        return system

    @staticmethod
    @clear_on_fresh_inductor_cache
    @functools.lru_cache(None)
    def get_local_cache_path() -> Path:
        return Path(os.path.join(cache_dir(), "cache", CacheBase.get_system()["hash"]))

    @staticmethod
    @functools.lru_cache(None)
    def get_global_cache_path() -> Optional[Path]:
        return (
            Path(os.path.join(config.global_cache_dir, CacheBase.get_system()["hash"]))
            if config.global_cache_dir is not None
            else None
        )

    def __init__(self) -> None:
        self.system = CacheBase.get_system()

    def get_local_cache(self) -> Dict[str, Any]:
        local_cache_path = self.get_local_cache_path()
        if not local_cache_path.is_file():
            return {}
        with open(local_cache_path) as local_cache_fp:
            local_cache = json.load(local_cache_fp)
        return local_cache["cache"]

    def update_local_cache(self, local_cache: Dict[str, Any]) -> None:
        local_cache_path = self.get_local_cache_path()
        write_atomic(
            str(local_cache_path),
            json.dumps({"system": self.system, "cache": local_cache}, indent=4),
            make_dirs=True,
        )


class LocalCache(CacheBase):
    def lookup(self, *keys: str) -> Optional[Dict[str, Any]]:
        cache = self.get_local_cache()

        sub_cache = cache
        for key in keys:
            if key in cache:
                sub_cache = cache[key]
            else:
                return None

        return sub_cache

    def set_value(self, *keys: str, value: Any) -> None:
        cache = self.get_local_cache()

        sub_cache = cache
        for key in keys[0:-1]:
            sub_cache.setdefault(key, {})
            sub_cache = sub_cache[key]
        sub_cache[keys[-1]] = value

        self.update_local_cache(cache)


class PersistentCache(CacheBase):
    @functools.lru_cache(None)  # noqa: B019
    def get_global_cache(self):
        global_cache_path = self.get_global_cache_path()
        if global_cache_path is None or not global_cache_path.is_file():
            return {}
        with open(global_cache_path) as global_cache_fp:
            global_cache = json.load(global_cache_fp)
        return global_cache["cache"]

    def lookup(
        self,
        choices: List[ChoiceCaller],
        op: str,
        inputs: str,
        benchmark: Optional[Callable[[Any], Dict[ChoiceCaller, float]]],
    ) -> Dict[ChoiceCaller, float]:
        """
        Check to see if we have benchmarked the given choice callers. For each
        choice caller:

            1. Check global_cache[op][inputs][choice][precision], return benchmark if cached.
            2. Check local_cache[op][inputs][choice][precision], return benchmark if cached.
            3. If benchmark is not None:
                a. `max_autotune_gemm=True`: benchmark the choice, update
                    local_cache[op][inputs][choice], and return the benchmark.
                b. `max_autotune_gemm=False`: don't benchmark the choice, return nothing.
        """
        precision = torch.get_float32_matmul_precision()

        log_stats = partial(log_global_cache_stats, self.system, op, inputs, precision)
        log_vals = partial(log_global_cache_vals, self.system, op, inputs, precision)
        log_errors = partial(
            log_global_cache_errors, self.system, op, inputs, precision
        )
        timings = {}

        def check_cache(cache, callback=None) -> bool:
            """Check if `cache` contains data for all the choices"""
            hit = True
            for choice in choices:
                choice_hash = choice.hash_key()
                if choice_hash in cache.get(op, {}).get(inputs, {}).get(precision, {}):
                    # cache hit
                    timings[choice] = cache[op][inputs][precision][choice_hash]
                else:
                    # cache miss
                    hit = False
                    break
            if callback:
                callback(cached=hit)
            return hit

        if config.max_autotune or config.max_autotune_gemm:
            local_cache = self.get_local_cache() if config.autotune_local_cache else {}
            # check local cache first since it is data specific to the current machine
            if (
                not check_cache(local_cache)
                and not (
                    use_global_cache()
                    and check_cache(self.get_global_cache(), callback=log_stats)
                )
                and benchmark is not None
            ):
                try:
                    # re-benchmark everything to try to get consistent numbers from the same machine
                    timings = benchmark(choices)
                    assert all(choice in timings for choice in choices)
                    local_cache.setdefault(op, {})
                    local_cache[op].setdefault(inputs, {}).setdefault(precision, {})
                    for choice, timing in timings.items():
                        local_cache[op][inputs][precision][choice.hash_key()] = timing
                except RuntimeError as e:
                    # catch and log autotuning failures
                    log_errors(e)
                    raise e

                self.update_local_cache(local_cache)

                timings_to_log = {
                    choice.hash_key(): timings[choice] for choice in choices
                }
                log_vals(timings_to_log)
        elif use_global_cache():
            # only check global cache, not local one
            check_cache(self.get_global_cache(), callback=log_stats)
            # may have a partial cache hit, where not everything is benchmarked

        return timings


def get_lock_dir() -> str:
    lock_dir = os.path.join(cache_dir(), "locks")
    if not os.path.exists(lock_dir):
        os.makedirs(lock_dir, exist_ok=True)
    return lock_dir


def sha256_hash(data: bytes) -> str:
    # [:51] to strip off the "Q====" suffix common to every hash value.
    return base64.b32encode(hashlib.sha256(data).digest())[:51].decode("utf-8").lower()


def code_hash(code: Union[str, bytes], extra: str = ""):
    hashing_str = code if isinstance(code, bytes) else code.encode("utf-8")
    if extra != "":
        hashing_str = hashing_str + b"||" + extra.encode("utf-8")
    return "c" + sha256_hash(hashing_str)


def get_path(
    basename: str, extension: str, specified_dir: str = ""
) -> Tuple[str, str, str]:
    if specified_dir:
        if os.path.isabs(specified_dir):
            subdir = specified_dir
        else:
            subdir = os.path.join(cache_dir(), specified_dir)
    else:
        subdir = os.path.join(cache_dir(), basename[1:3])
    path = os.path.join(subdir, f"{basename}.{extension}")
    return basename, subdir, path


def get_hash(content: Union[str, bytes], extra: str = "", hash_type: str = "code"):
    if hash_type == "code":
        return code_hash(content, extra)
    if hash_type in ["cubin", "hsaco", "spv"]:
        return code_hash(repr(content))
    raise AssertionError(f"Unknown hash type {hash_type}")


def write(
    content: Union[str, bytes],
    extension: str,
    extra: str = "",
    hash_type: str = "code",
    specified_dir: str = "",
) -> Tuple[str, str]:
    # use striped content to compute hash so we don't end up with different
    # hashes just because the content begins/ends with different number of
    # spaces.
    key: str = get_hash(content.strip(), extra, hash_type)
    basename, subdir, path = get_path(key, extension, specified_dir)
    if not os.path.exists(path):
        write_atomic(path, content, make_dirs=True)
    return basename, path


def write_text(text: str) -> str:
    """
    Write the `text` to a file and return the path computed based on the hash.
    """
    return write(text, "txt")[1]


def write_atomic(
    path: str, content: Union[str, bytes], make_dirs: bool = False
) -> None:
    # Write into temporary file first to avoid conflicts between threads
    # Avoid using a named temporary file, as those have restricted permissions
    assert isinstance(
        content, (str, bytes)
    ), "Only strings and byte arrays can be saved in the cache"
    path = Path(path)
    if make_dirs:
        path.parent.mkdir(parents=True, exist_ok=True)
    tmp_path = path.parent / f".{os.getpid()}.{threading.get_ident()}.tmp"
    write_mode = "w" if isinstance(content, str) else "wb"
    with tmp_path.open(write_mode) as f:
        f.write(content)
    tmp_path.rename(path)


@dataclasses.dataclass
class TensorMetadataAndValues:
    """
    TensorMetadata plus the elements as a list of raw values.
    Used for hashing inlined constants.
    """

    tensor_metadata: TensorMetadata
    values: List[Any]


def _ident(x: Any) -> Any:
    return x


def extract_tensor_metadata_for_cache_key(device_map, t):
    """
    Extracts the tensor metadata and removes fields of the TensorMetadata
    that are not needed for caching
    """
    meta = extract_tensor_metadata(t)
    if not hasattr(t, "_is_inductor_static"):
        meta = dataclasses.replace(meta, storage_offset=0, storage_bytes=None)

    # The pickle implementation avoids serializing the same object more than once.
    # That behavior means the byte stream we create to hash will vary if, for example,
    # we see two tensor objects with the same device, but the torch.device object is
    # actually the same object vs. merely equivalent. We want to produce the same hash
    # value in either situation, so we memoize the device objects and always reference
    # the same object for a given device. It's possible other metadata fields deserve
    # the same treatment, but so far we've only observed this issue with the device.
    if meta.device not in device_map:
        device_map[meta.device] = meta.device
    meta = dataclasses.replace(meta, device=device_map[meta.device])

    return meta


def _reduce_fake_tensor(device_map, t):
    """
    See FxGraphCachePickler. Custom reducer to pickle FakeTensors.
    """
    metadata = extract_tensor_metadata_for_cache_key(device_map, t)
    return (_ident, (metadata,))


def _reduce_tensor(device_map, t):
    """
    See FxGraphCachePickler. Custom reducer to pickle Tensors.
    If we see tensors, we know they're constants stored as attributes on
    the GraphModule. Include the values in the key calculation. Small
    tensors will be inlined, so we can't serve the same cache entry for
    different values anyway. Large constants are treated as parameters,
    so we could conceivably reuse a cache entry. To do that, however,
    PyCodeCache would need more complexity to create a new module from its
    cache, but with the right constants attached as attributes.
    """
    if t.is_mkldnn:
        # TODO: These tensors don't currently pickle, so we can't cache a
        # compiled graph containing them. Just fail now. If mkldnn tensors
        # get pickling support, we can remove this.
        raise BypassFxGraphCache

    # Very large tensors could be expensive to copy to cpu and hash. Let's
    # at least report if we find slowness.
    start = time()
    values = t.tolist()
    elapsed = time() - start
    if elapsed > 1.0:
        warnings.warn(
            f"FX graph cache handling of a large constant took {elapsed:.1}s. Please file an issue."
        )

    metadata = extract_tensor_metadata_for_cache_key(device_map, t)
    return (_ident, (TensorMetadataAndValues(metadata, values),))


def _reduce_symint(s):
    """
    See FxGraphCachePickler. Custom reducer to pickle SymInts.
    """
    # For hashing purposes, we only care about the name of the symbol and
    # not the backed value. We evaluate guards stored with a cached graph
    # to ensure a cached entity with SymInt args is safe to reuse.
    return (_ident, (str(s),))


def _reduce_unsupported(s):
    """
    See FxGraphCachePickler. Custom reducer to handle any objects that we don't
    support and therefore raise to bypass caching.
    """
    raise BypassFxGraphCache


class FxGraphCachePickler(pickle.Pickler):
    """
    Custom pickler to customize the pickling of some objects (Tensors), only for the
    purpose of computing a hash for keying into the FxGraphCache. Tensors contain
    objects that don't pickle and/or vary between runs, and we want to capture the
    data that allow us to compute a stable, but safe hash.
    """

    # See extract_tensor_metadata_for_cache_key. Whenever we extract metadata during
    # pickling, we make sure devices always reference the same torch.device object.
    _device_map: Dict[torch.device, torch.device] = {}

    dispatch_table = copyreg.dispatch_table.copy()
    dispatch_table[FakeTensor] = functools.partial(_reduce_fake_tensor, _device_map)
    dispatch_table[torch.Tensor] = functools.partial(_reduce_tensor, _device_map)
    dispatch_table[torch.SymInt] = _reduce_symint
    dispatch_table[
        torch.fx.experimental._backward_state.BackwardState
    ] = _reduce_unsupported

    @classmethod
    def dumps(cls, obj) -> bytes:
        """
        Pickle an object using the FxGraphCachePickler.
        """
        with io.BytesIO() as stream:
            pickler = cls(stream)
            # TODO: pickler.fast is technically deprecated. Will this work on new python versions?
            pickler.fast = True  # Run with pickler.fast so it doesn't intern strings, making the hash result more predictable
            try:
                pickler.dump(obj)
            except (TypeError, AttributeError) as e:
                # Some configs options are callables, e.g., post_grad_custom_pre_pass,
                # and may not pickle.
                log.warning("Can't pickle", exc_info=True)
                raise BypassFxGraphCache from e
            return stream.getvalue()

    @classmethod
    def get_hash(cls, obj: Any) -> str:
        """
        Serialize an object using the FxGraphCachePickler and return a hash
        of the pickled object.
        """
        serialized_data = cls.dumps(obj)
        return sha256_hash(serialized_data)

    @classmethod
    def debug_lines(cls, inp: Any) -> List[str]:
        """
        Get a printable string describing in more detail all the attributes
        comprising an object. Useful for debugging when one graph hashes
        to a different value than another.
        """

        def get_str(obj) -> str:
            if isinstance(obj, torch.Tensor):
                return str(extract_tensor_metadata_for_cache_key(cls._device_map, obj))
            elif isinstance(obj, bytes):
                return "<bytes>"
            elif type(obj) in cls.dispatch_table:
                # Run the reducer on the object
                return str(cls.dispatch_table[type(obj)](obj)[1])
            else:
                return str(obj)

        lines = []
        for attr, obj in vars(inp).items():
            if isinstance(obj, list):
                for ii in range(len(obj)):
                    h = cls.get_hash(obj[ii])
                    lines.append(f"[{h}] {attr}[{ii}]: {get_str(obj[ii])}")
            elif isinstance(obj, dict):
                for k, v in obj.items():
                    h = cls.get_hash(v)
                    lines.append(f"[{h}] {attr}[{k}]: {get_str(v)}")
            else:
                h = cls.get_hash(obj)
                lines.append(f"[{h}] {attr}: {get_str(obj)}")
        return lines


def build_code_hash(roots, prefix, hasher):
    for lib in sorted(pkgutil.iter_modules(roots, prefix), key=lambda x: x.name):
        spec = lib.module_finder.find_spec(lib.name, None)
        assert spec is not None
        module = spec.origin
        assert module is not None
        with open(module, "rb") as f:
            hasher.update(spec.name.encode("utf-8"))
            hasher.update(f.read())
        if lib.ispkg:
            # need to also hash submodules
            build_code_hash(spec.submodule_search_locations, f"{spec.name}.", hasher)


@functools.lru_cache(None)
def torch_key():
    """
    Compute a key that contains relevant information about torch source files
    """
    if not config.is_fbcode():

        def get_code_hash(root):
            # This function isn't meant to be used outside of torch_key, just a
            # helper for clarity. Instead, use torch_key() directly when you need
            # a hash representing the state of the source code.
            extra_files = (
                "codegen/aoti_runtime/interface.cpp",
                "codegen/aoti_runtime/implementation.cpp",
                "codegen/cpp_prefix.h",
                "script.ld",
            )
            inductor_root = os.path.dirname(__file__)
            extra_files = [os.path.join(inductor_root, x) for x in extra_files]
            hasher = hashlib.sha256()
            hasher.update(torch.__version__.encode("utf-8"))
            build_code_hash([root], "", hasher)
            for path in extra_files:
                if os.path.exists(path):
                    with open(path, "rb") as f:
                        hasher.update(f.read())
            return hasher.digest()

        return get_code_hash(_TORCH_PATH)

    from libfb.py import parutil

    return parutil.get_file_contents("torch/src_hash.txt").rstrip()


def get_inductor_root():
    return os.path.dirname(__file__)


@dataclasses.dataclass
class OrderedSetHolder:
    """
    See FxGraphHashDetails. Holds a sorted list to support stable hashing
    of set kwargs.
    """

    items: List[Any]


class BypassFxGraphCache(Exception):
    """
    Exception to indicate that the FxGraphCache should be bypassed.
    """

    pass


class FxGraphHashDetails:
    """
    Object to capture all the details for a compiled FX graph relevant to computing
    a safe and stable cache key.
    """

    # Excluded kwargs param that are not stable between runs
    EXCLUDED_KWARGS = ["graph_id"]

    def __init__(
        self,
        gm: torch.fx.GraphModule,
        example_inputs: List[torch.Tensor],
        fx_kwargs: Dict[str, Any],
        inputs_to_check: Sequence[int],
    ):
        self.gm = gm
        self.example_inputs = example_inputs

        # Order kwargs so hashing is stable to changes in kwarg order.
        self.fx_kwargs = {}
        for k in sorted(fx_kwargs):
            if k not in self.EXCLUDED_KWARGS:
                if type(fx_kwargs[k]) is set:
                    # Special case to handle set params. Python sets can't be
                    # ordered, so sort the elements and store them in a proxy.
                    self.fx_kwargs[k] = OrderedSetHolder(sorted(fx_kwargs[k]))
                else:
                    self.fx_kwargs[k] = fx_kwargs[k]

        # Alignment checks
        self.inputs_to_check = inputs_to_check

        # 'Deterministic algorithms' can affect codegen via lowering to cuda kernels.
        self.deterministic_algorithms_settings = (
            torch.are_deterministic_algorithms_enabled(),
            torch.is_deterministic_algorithms_warn_only_enabled(),
            torch.utils.deterministic.fill_uninitialized_memory,  # type: ignore[attr-defined]
        )

        # Global settings affecting matmul codegen.
        self.cuda_matmul_settings = (
            torch.backends.cuda.matmul.allow_tf32,
            torch.backends.cuda.matmul.allow_fp16_reduced_precision_reduction,
            torch.backends.cuda.matmul.allow_bf16_reduced_precision_reduction,
        )

        # Also hash on various system info (including the triton compiler version).
        self.torch_version = torch_key()
        self.system_info = CacheBase.get_system()
        self.inductor_config = config.save_config_portable()

    def debug_lines(self) -> List[str]:
        """
        Get a printable string describing in more detail all the attributes
        comprising this object. Useful for debugging when one graph hashes
        to a different value than another.
        """
        return FxGraphCachePickler.debug_lines(self)


def compiled_fx_graph_hash(
    gm: torch.fx.GraphModule,
    example_inputs: List[torch.Tensor],
    fx_kwargs: Dict[str, Any],
    inputs_to_check: Sequence[int],
) -> Tuple[str, List[str]]:
    """
    Generate a unique hash of the FX graph for caching.
    """
    details = FxGraphHashDetails(gm, example_inputs, fx_kwargs, inputs_to_check)
    # The prefix distinguishes among the other kinds of objects we
    # cache in this module.
    key = "f" + FxGraphCachePickler.get_hash(details)
    debug_lines = details.debug_lines()
    debug_str = "\n".join(debug_lines)
    log.debug(f"FX graph cache hash details for key {key}:\n{debug_str}")  # noqa: G004
    return key, debug_lines


class FxGraphCache:
    """
    Supports caching and reusing compiled Fx graphs.

    The overall strategy is as follows:
    - This cache stores entries on disk. When saving an entry, we can't
      serialize callables (that could be C++, Triton, etc.), so we serialize
      their own disk cache location. We then recreate the compiled artifact
      after fetching from disk.
    - For indexing the cache, we gather the fields relevant to identifying an
      FxGraph (the graph module, graph inputs, system settings etc.) into an
      FxGraphCacheDetails object, pickle it, and compute a hash for the key.
      See FxGraphCachePickler.
    - Among the metadata we store, we also include a guards expression that's
      appropriate for validating any symbols for Tensor arguments that have
      symbolic bounds. On cache lookup then, we evaluate those guards in the
      current context to validate that a cached entry can be served.
    - A given graph could have multiple compiled versions, corresponding to
      different sets of guards. Therefore, we store cache entries in the form:
          <temp dir>/<fx graph hash>/<serialized metatdata>
    - On lookup, we compute the key from the graph details, iterate over all
      leaf files in the corresponding subdirectory, deserialize the entry, and
      evaluate its guards expression. If the evaluation succeeds, we have a
      cache hit. If it fails, we compile the graph and store a new entry.
    - Finally, on a cache hit, we need to make sure any guards that would
      have been created during compilation are added to the current context.
    """

    # TODO(masnesral): Investigate whether it's beneficial to store compiled graphs
    # in an in-memory cache after loading from disk.
    @staticmethod
    def _get_tmp_dir() -> str:
        """
        Get the toplevel temporary directory for storing compiled graphs.
        """
        return os.path.join(cache_dir(), "fxgraph")

    @staticmethod
    def _get_tmp_dir_for_key(key: str) -> str:
        """
        Return the disk location for a given cache key.
        """
        return os.path.join(FxGraphCache._get_tmp_dir(), key[1:3], key)

    @staticmethod
    def _filter_backed_symints(inputs: List[Any]) -> List[torch.SymInt]:
        """
        Get the backed SymInt objects from the input list. Note that we can never
        have guards that depend on unbacked symint.
        """
        return [s for s in inputs if isinstance(s, torch.SymInt) and has_hint(s)]

    @staticmethod
    def _get_shape_env() -> Optional[ShapeEnv]:
        """
        Helper to get the shape env from the tracing context.
        """
        ctx = torch._guards.TracingContext.try_get()
        if not ctx:
            return None
        return ctx.fake_mode.shape_env

    @staticmethod
    def _lookup_graph(
        key: str,
        example_inputs: List[torch.Tensor],
        local: bool,
        remote_cache: Optional[Any],
    ) -> Optional[CompiledFxGraph]:
        """
        Lookup a compiled graph in the cache by key. On a hit, return the
        deserialized CompiledFxGraph object. On a miss, return None.
        """
        shape_env = FxGraphCache._get_shape_env()
        assert shape_env is not None

        symints = FxGraphCache._filter_backed_symints(example_inputs)
        hints = [hint_int(s) for s in symints]

        def iterate_over_candidates() -> Generator[CompiledFxGraph, None, None]:
            if local:
                subdir = FxGraphCache._get_tmp_dir_for_key(key)
                if os.path.exists(subdir):
                    for path in sorted(os.listdir(subdir)):
                        try:
                            with open(os.path.join(subdir, path), "rb") as f:
                                yield pickle.load(f)
                        except Exception:
                            log.warning(
                                "fx graph cache unable to load compiled graph",
                                exc_info=True,
                            )

            if remote_cache:
                try:
                    if (data := remote_cache.get(key)) is not None:
                        yield pickle.loads(data)
                except Exception:
                    log.warning(
                        "fx graph cache unable to load compiled graph", exc_info=True
                    )

        # Iterate over any entries in the subdir for this key and evaluate
        # their guards to determine whether there's a hit.
        graph = None

        for candidate in iterate_over_candidates():
            if not candidate.guards_expr:
                # No guards to evaluate, so this is a hit.
                graph = candidate
                break

            # Evaluate the guard expression in the current context.
            # If there's not a cache hit, we don't want the evaluation to
            # affect the current env, e.g., cause the creation of new guards,
            # so we evaluate with the hints instead of the symbols.
            hit = bool(
                shape_env.evaluate_guards_expression(candidate.guards_expr, hints)
            )
            log.debug(
                "fx graph cache key %s evaluating guards [%s] with values %s => hit=%s",
                key,
                candidate.guards_expr,
                hints,
                hit,
            )
            if hit:
                graph = candidate
                break

        if graph is None:
            return None

        # See _save_graph(); we don't store the callable in the cache entry so
        # recreate it here from the PyCodeCache disk cache.
        artifact_path = get_path(graph.cache_key, "py")[2]
        code = graph.source_code
        if not os.path.exists(artifact_path):
            counters["inductor"]["fxgraph_lookup_write_file"] += 1
            Path(os.path.dirname(artifact_path)).mkdir(parents=True, exist_ok=True)
            cpp_pp = cpp_prefix_path()
            if os.path.basename(cpp_pp) in code:
                if cpp_pp in code:
                    # Great the name is correct
                    pass
                else:
                    # Old dir name is included, replace it
                    pattern = rf'#include\s*"[^"]+{os.path.basename(cpp_pp)}"'
                    code = re.sub(pattern, f'#include "{cpp_pp}"', code)

            write_atomic(artifact_path, code, make_dirs=True)

        try:
            graph.current_callable = PyCodeCache.load_by_key_path(
                graph.cache_key,
                artifact_path,
                graph.cache_linemap,
                graph.constants,
            ).call
        except OSError:
            # Not expected, but in case the PyCodeCache entry is removed from
            # underneath us, treat it as a cache miss and recompile.
            log.error("Failed to load cached artifact: %s", artifact_path)
            return None

        # Now re-evaluate with the symints to add any guards to the current env.
        if graph.guards_expr:
            check = bool(
                shape_env.evaluate_guards_expression(graph.guards_expr, symints)
            )
            assert check is True
            log.debug(
                "fx graph cache key %s post-load guards: %s", key, shape_env.guards
            )

        # Increment the cached metrics/counters by the amounts recorded when the FX
        # graph was compiled for this cache entry. Pretending these counters
        # were incremented normally is useful for testing with the cache enabled.
        metrics.CachedMetricsHelper.apply_deltas(graph.metrics_deltas)
        counters["inductor"] += graph.counter_deltas

        from .graph import GraphLowering

        GraphLowering.save_output_code(code)
        output_code_log.debug("Output code: \n%s", code)
        # On cache hit, use artifact path as filename
        trace_structured(
            "inductor_output_code",
            lambda: {"filename": artifact_path},
            payload_fn=lambda: code,
        )

        return graph

    @staticmethod
    def _save_graph(
        key: str,
        compiled_graph: CompiledFxGraph,
        example_inputs: List[torch.Tensor],
        time_taken_ns,
        local,
        remote_cache,
    ):
        """
        Store a serialized CompiledFxGraph on disk.
        """
        disk_compiled_graph = copy(compiled_graph)
        # We can't really serialize callables that may be C++/Triton/etc.,
        # so we serialize their PyCodeCache disk cache location instead.
        # TODO: This could be better if we're ever able to serialize compiled
        # models to disk.
        disk_compiled_graph.current_callable = None

        # Before serializing, compute the guard expression that will be used to
        # ensure that a CompiledFxGraph is valid when loaded from the cache. It's
        # sufficient to consider only the SymInt args to the fx graph since the
        # Tensor shapes are already captured in the hash for the cache key. Any
        # Tensor arg with a symbolic shape will have a SymInt arg for the graph.
        shape_env = FxGraphCache._get_shape_env()
        assert shape_env is not None
        symints = FxGraphCache._filter_backed_symints(example_inputs)
        guards = shape_env.get_pruned_guards(symints)
        disk_compiled_graph.guards_expr = shape_env.produce_guards_expression(
            placeholders=symints, guards=guards
        )

        try:
            content = pickle.dumps(disk_compiled_graph)
        except Exception:
            log.warning(
                "fx graph cache unable to serialize compiled graph", exc_info=True
            )
            counters["inductor"]["fxgraph_cache_pickle_error"] += 1
            return

        try:
            if local:
                subdir = FxGraphCache._get_tmp_dir_for_key(key)
                if not os.path.exists(subdir):
                    os.makedirs(subdir, exist_ok=True)

                # Use a hash of the serialized CompiledFxGraph to get a unique file
                # name. The specific name doesn't matter since a lookup involves
                # iterating over all entries in the parent subdir.
                path = os.path.join(subdir, sha256_hash(content))
                write_atomic(path, content, make_dirs=True)

            if remote_cache:
                cache_data = (
                    {
                        "data": content,
                        "time_taken_ms": time_taken_ns
                        // 1000000,  # Convert from NS to MS
                    }
                    if config.is_fbcode()
                    else content
                )
                remote_cache.put(key, cache_data)
        except Exception:
            log.warning("fx graph unable to write to cache", exc_info=True)
            counters["inductor"]["fxgraph_cache_write_error"] += 1

    @staticmethod
    def _check_can_cache(gm: torch.fx.GraphModule):
        """
        Check some conditions that would preclude caching and raise BypassFxGraphCache
        to bypass in case caching is not possible.
        """
        # Freezing can embed constants that wouldn't be static across runs.
        if config.freezing or config.aot_inductor.use_runtime_constant_folding:
            raise BypassFxGraphCache

        # The treatment of guards in the caching implementation requires that
        # we have a shape env.
        if FxGraphCache._get_shape_env() is None:
            log.debug("fx graph cache no shape env")
            raise BypassFxGraphCache

        # HigherOrderOperators should be handled on a case-by-case basis.
        # Currently, we just skip caching if we have any.
        # We also skip if there are any torchbind objects.
        for node in gm.graph.nodes:
            if isinstance(node.target, torch._ops.HigherOrderOperator):
                raise BypassFxGraphCache
            if node.op == "getattr" and isinstance(
                getattr(gm, node.target), torch._C.ScriptObject
            ):
                raise BypassFxGraphCache

    @staticmethod
    def load(
        compile_fx_fn: Callable[..., Any],
        gm: torch.fx.GraphModule,
        example_inputs: List[torch.Tensor],
        fx_kwargs: Dict[str, Any],
        inputs_to_check: Sequence[int],
        local: bool,
        remote: bool,
    ):
        """
        Load a compiled graph from the cache. If a cached entry does not exist,
        compile the graph and save it to the cache.
        """
        assert local or remote, "at least one of them needs to be enabled"
        compiled_graph = None
        cache_state = None
        key = None
        debug_lines = None
        try:
            FxGraphCache._check_can_cache(gm)
            key, debug_lines = compiled_fx_graph_hash(
                gm, example_inputs, fx_kwargs, inputs_to_check
            )

            remote_cache = None
            if remote:
                cache_id = "fx-graph-v1"
                try:
                    if config.is_fbcode():
                        from torch._inductor.fb.remote_cache import (
                            FbRemoteFxGraphCacheBackend,
                        )

                        remote_cache = FbRemoteFxGraphCacheBackend(cache_id)
                    else:
                        from torch._inductor.remote_cache import RedisRemoteCacheBackend

                        remote_cache = RedisRemoteCacheBackend(cache_id)
                except Exception:
                    remote_cache = None
                    log.warning("Unable to create a remote cache", exc_info=True)

            compiled_graph = FxGraphCache._lookup_graph(
                key, example_inputs, local, remote_cache
            )

            if compiled_graph is None:
                log.debug("fx graph cache miss for key %s", key)
                counters["inductor"]["fxgraph_cache_miss"] += 1
                cache_state = "miss"
                start_time = time_ns()
                compiled_graph = compile_fx_fn(gm, example_inputs, **fx_kwargs)
                time_taken_ns = time_ns() - start_time
                FxGraphCache._save_graph(
                    key,
                    compiled_graph,
                    example_inputs,
                    time_taken_ns,
                    local,
                    remote_cache,
                )
            else:
                log.debug("fx graph cache hit for key %s", key)
                counters["inductor"]["fxgraph_cache_hit"] += 1
                cache_state = "hit"
            compiled_graph._fx_graph_cache_key = key
        except BypassFxGraphCache:
            counters["inductor"]["fxgraph_cache_bypass"] += 1
            cache_state = "bypass"
            if not compiled_graph:
                compiled_graph = compile_fx_fn(gm, example_inputs, **fx_kwargs)

        torch._logging.trace_structured(
            "artifact",
            metadata_fn=lambda: {
                "name": "fx_graph_cache_hash",
                "encoding": "json",
            },
            payload_fn=lambda: json.dumps(
                {"key": key, "cache_state": cache_state, "components": debug_lines}
            ),
        )

        return compiled_graph

    @staticmethod
    def clear():
        """
        Clear out the on-disk cache.
        """
        try:
            shutil.rmtree(FxGraphCache._get_tmp_dir())
        except FileNotFoundError:
            pass


_StrideExprStr: TypeAlias = str


@dataclasses.dataclass
class CompiledFxGraph:
    """
    Class holding a compiled FX graph. This is the object serialized on disk
    to support FxGraph caching.
    """

    current_callable: Optional[Callable[..., Any]]
    cache_key: str
    source_code: str = dataclasses.field(repr=False)  # Do not display source_code
    cache_linemap: Optional[List[Tuple[int, str]]]
    device_types: Set[str]
    device_idxs: Set[int]
    mutated_inputs: Set[str]
    mutated_input_idxs: Set[int]
    constants: Dict[str, torch.Tensor]
    torchbind_constants: Dict[str, torch._C.ScriptObject]
    output_strides: Optional[List[Optional[Tuple[_StrideExprStr, ...]]]]
    disabled_cudagraphs_reason: Optional[str]
    metrics_deltas: metrics.CachedMetricsDeltas
    counter_deltas: Counter[str]
    # This is a string representation of an expression we serialize
    # with the object so the guards can be evaluated in a different
    # context in order to verify the validity of serving a cached
    # fx graph. The expression must be generated by:
    # ShapeEnv.produce_guards_expression()
    guards_expr: Optional[str]

    _boxed_call: Optional[bool] = None
    _fx_graph_cache_key: Optional[str] = None

    def __init__(
        self,
        current_callable: Optional[Callable[..., Any]],
        graph: GraphLowering,
        output_strides: List[Optional[Tuple[_StrideExprStr, ...]]],
        disabled_cudagraphs_reason: Optional[str],
        metrics_deltas: metrics.CachedMetricsDeltas,
        counter_deltas: Counter[str],
    ):
        self.current_callable = current_callable
        self.cache_key = graph.cache_key
        if graph.cache_path:
            with open(graph.cache_path) as f:
                self.source_code = f.read()
        self.cache_linemap = graph.cache_linemap
        self.device_types = graph.device_types
        self.device_idxs = graph.device_idxs
        self.mutated_inputs = graph.mutated_inputs
        self.mutated_input_idxs = set(graph.mutated_input_idxs)
        self.constants = graph.constants
        self.torchbind_constants = graph.torchbind_constants
        self.output_strides = output_strides
        self.disabled_cudagraphs_reason = disabled_cudagraphs_reason
        self.metrics_deltas = metrics_deltas
        self.counter_deltas = counter_deltas
        self.guards_expr = None

    def __call__(self, inputs: List[Any]) -> Any:
        assert self.current_callable is not None
        return self.current_callable(inputs)


"""
TODO: will remove old cpp builder when we switch to the new one.
"""


def get_compile_only(compile_only: bool = True) -> str:
    return "-c" if compile_only else ""


def get_shared(shared: bool = True, compile_only: bool = False) -> str:
    if not shared:
        return ""
    if compile_only:
        return "-fPIC"
    if platform.system() == "Darwin" and "clang" in get_cpp_compiler():
        # This causes undefined symbols to behave the same as linux
        return "-shared -fPIC -undefined dynamic_lookup"
    else:
        return "-shared -fPIC"


def get_warning_all_flag(warning_all: bool = True) -> str:
    return "-Wall" if warning_all else ""


def get_glibcxx_abi_build_flags() -> str:
    return "-D_GLIBCXX_USE_CXX11_ABI=" + str(int(torch._C._GLIBCXX_USE_CXX11_ABI))


def cpp_flags() -> str:
    flags = ["-std=c++17", "-Wno-unused-variable", "-Wno-unknown-pragmas"]
    if is_clang():
        flags.append("-Werror=ignored-optimization-argument")
    return " ".join(flags)


def cpp_wrapper_flags() -> str:
    return "-D TORCH_INDUCTOR_CPP_WRAPPER"


def optimization_flags() -> str:
    base_flags = "-O0 -g" if config.aot_inductor.debug_compile else "-O3 -DNDEBUG"
    base_flags += " -ffast-math -fno-finite-math-only"
    if not config.cpp.enable_unsafe_math_opt_flag:
        base_flags += " -fno-unsafe-math-optimizations"
    if not config.cpp.enable_floating_point_contract_flag:
        base_flags += " -ffp-contract=off"

    if config.is_fbcode():
        # FIXME: passing `-fopenmp` adds libgomp.so to the generated shared library's dependencies.
        # This causes `ldopen` to fail in fbcode, because libgomp does not exist in the default paths.
        # We will fix it later by exposing the lib path.
        return base_flags

    if sys.platform == "darwin":
        # Per https://mac.r-project.org/openmp/ right way to pass `openmp` flags to MacOS is via `-Xclang`
        # Also, `-march=native` is unrecognized option on M1
        base_flags += " -Xclang"
    else:
        if platform.machine() == "ppc64le":
            base_flags += " -mcpu=native"
        else:
            base_flags += " -march=native"

    # Internal cannot find libgomp.so
    if not config.is_fbcode():
        base_flags += " -fopenmp"
    return base_flags


def use_custom_generated_macros() -> str:
    return "-D C10_USING_CUSTOM_GENERATED_MACROS"


def use_fb_internal_macros() -> str:
    if config.is_fbcode():
        # TODO: this is to avoid FC breakage for fbcode. When using newly
        # generated model.so on an older verion of PyTorch, need to use
        # the v1 version for aoti_torch_create_tensor_from_blob
        create_tensor_from_blob_v1 = "-D AOTI_USE_CREATE_TENSOR_FROM_BLOB_V1"
        openmp_lib = build_paths.openmp_lib()
        preprocessor_flags = " ".join(
            (
                "-D C10_USE_GLOG",
                "-D C10_USE_MINIMAL_GLOG",
                "-D C10_DISABLE_TENSORIMPL_EXTENSIBILITY",
            )
        )
        return f"-Wp,-fopenmp {openmp_lib} {preprocessor_flags} {create_tensor_from_blob_v1}"
    else:
        return ""


def use_standard_sys_dir_headers() -> str:
    if config.is_fbcode():
        return "-nostdinc"
    else:
        return ""


def get_include_and_linking_paths(
    include_pytorch: bool = False,
    vec_isa: VecISA = invalid_vec_isa,
    cuda: bool = False,
    aot_mode: bool = False,
) -> Tuple[List[str], str, str, str, str]:
    _set_gpu_runtime_env()
    from torch.utils import cpp_extension

    # Remove below in the further
    # macros = "-D {}".format(vec_isa.build_macro()) if vec_isa != invalid_vec_isa else ""
    macros = ""
    if vec_isa != invalid_vec_isa:
        for x in vec_isa.build_macro():
            macros_def = f"-D {x} "
            macros += macros_def

    build_arch_flags = ""
    if sys.platform == "linux" and (
        include_pytorch
        or vec_isa != invalid_vec_isa
        or cuda
        or config.cpp.enable_kernel_profile
    ):
        # Note - We include pytorch only on linux right now. There is more work
        # to do to enable OMP build on darwin where PyTorch is built with IOMP
        # and we need a way to link to what PyTorch links.
        ipaths = cpp_extension.include_paths(cuda) + _get_python_include_dirs()
        lpaths = cpp_extension.library_paths(cuda) + [
            sysconfig.get_config_var("LIBDIR")
        ]

        libs = []

        # No need to manually specify libraries in fbcode.
        if not config.is_fbcode():
            libs += ["torch", "torch_cpu"]
            libs += ["gomp"]
            if not aot_mode:
                libs += ["torch_python"]
        else:
            # internal remote execution is able to find omp, but not gomp
            libs += ["omp"]
            if aot_mode:
                ipaths += [os.path.dirname(cpp_prefix_path())]
                if cuda and torch.version.hip is None:
                    _transform_cuda_paths(lpaths)
        if macros:
            if config.is_fbcode() and vec_isa != invalid_vec_isa:
                cap = str(vec_isa).upper()
                macros = " ".join(
                    [
                        vec_isa.build_arch_flags(),
                        f"-D CPU_CAPABILITY={cap}",
                        f"-D CPU_CAPABILITY_{cap}",
                        f"-D HAVE_{cap}_CPU_DEFINITION",
                    ]
                )

        if cuda:
            if macros is None:
                macros = ""
            macros += " -D USE_ROCM" if torch.version.hip else " -D USE_CUDA"

        if cuda:
            if torch.version.hip is not None:
                if config.is_fbcode():
                    libs += ["amdhip64"]
                else:
                    libs += ["c10_hip", "torch_hip"]
                macros += " -D __HIP_PLATFORM_AMD__"
            else:
                if config.is_fbcode():
                    libs += ["cuda"]
                else:
                    libs += ["c10_cuda", "cuda", "torch_cuda"]
        build_arch_flags = vec_isa.build_arch_flags()
    else:
        # Note - this is effectively a header only inclusion. Usage of some header files may result in
        # symbol not found, if those header files require a library.
        # For those cases, include the lpath and libs command as we do for pytorch above.
        # This approach allows us to only pay for what we use.
        ipaths = cpp_extension.include_paths(cuda) + _get_python_include_dirs()
        if aot_mode:
            ipaths += [os.path.dirname(cpp_prefix_path())]
        lpaths = []
        if sys.platform == "darwin":
            # only Apple builtin compilers (Apple Clang++) require openmp
            omp_available = not is_apple_clang()

            # check the `OMP_PREFIX` environment first
            if os.getenv("OMP_PREFIX") is not None:
                header_path = os.path.join(os.getenv("OMP_PREFIX"), "include", "omp.h")  # type: ignore[arg-type]
                valid_env = os.path.exists(header_path)
                if valid_env:
                    ipaths.append(os.path.join(os.getenv("OMP_PREFIX"), "include"))  # type: ignore[arg-type]
                    lpaths.append(os.path.join(os.getenv("OMP_PREFIX"), "lib"))  # type: ignore[arg-type]
                else:
                    warnings.warn("environment variable `OMP_PREFIX` is invalid.")
                omp_available = omp_available or valid_env

            libs = [] if omp_available else ["omp"]

            # prefer to use openmp from `conda install llvm-openmp`
            if not omp_available and os.getenv("CONDA_PREFIX") is not None:
                omp_available = is_conda_llvm_openmp_installed()
                if omp_available:
                    conda_lib_path = os.path.join(os.getenv("CONDA_PREFIX"), "lib")  # type: ignore[arg-type]
                    ipaths.append(os.path.join(os.getenv("CONDA_PREFIX"), "include"))  # type: ignore[arg-type]
                    lpaths.append(conda_lib_path)
                    # Prefer Intel OpenMP on x86 machine
                    if os.uname().machine == "x86_64" and os.path.exists(
                        os.path.join(conda_lib_path, "libiomp5.dylib")
                    ):
                        libs = ["iomp5"]

            # next, try to use openmp from `brew install libomp`
            if not omp_available:
                omp_available, libomp_path = homebrew_libomp()
                if omp_available:
                    ipaths.append(os.path.join(libomp_path, "include"))
                    lpaths.append(os.path.join(libomp_path, "lib"))

            # if openmp is still not available, we let the compiler to have a try,
            # and raise error together with instructions at compilation error later
        else:
            libs = ["omp"] if config.is_fbcode() else ["gomp"]

        # For AOT mode, the produced library relies on torch cpu to set grad mode
        # like aoti_torch_grad_mode_set_enabled
        if aot_mode and sys.platform == "linux" and not config.is_fbcode():
            libs += ["torch", "torch_cpu"]

    # Unconditionally import c10 for non-abi-compatible mode to use TORCH_CHECK - See PyTorch #108690
    if not config.abi_compatible:
        libs += ["c10"]
        lpaths += [cpp_extension.TORCH_LIB_PATH]

    # third party libs
    if config.is_fbcode():
        # Note that the order of include paths do matter, as a result
        # we need to have several branches interleaved here
        if torch.version.hip is None:
            ipaths.append(build_paths.sleef())
        ipaths.append(build_paths.openmp())
        ipaths.append(build_paths.python())
        if torch.version.hip is not None:
            ipaths.append(build_paths.clang_include())
            ipaths.append(build_paths.gcc_include())
            ipaths.append(build_paths.gcc_install_tools_include())
        else:
            ipaths.append(build_paths.cc_include())
            ipaths.append(build_paths.libgcc())
            ipaths.append(build_paths.libgcc_arch())
        ipaths.append(build_paths.libgcc_backward())
        ipaths.append(build_paths.glibc())
        ipaths.append(build_paths.linux_kernel())
        if torch.version.hip is not None:
            ipaths.append(build_paths.rocm())
        else:
            ipaths.append(os.path.join(build_paths.cuda(), "include"))
        # We also need to bundle includes with absolute paths into a remote directory
        # (later on, we copy the include paths from cpp_extensions into our remote dir)
        ipaths.append("include")

    static_link_libs = []
    if aot_mode and cuda and config.is_fbcode():
        # For Meta internal cuda-12, it is recommended to static link cudart
        if torch.version.hip is None:
            static_link_libs = ["-Wl,-Bstatic", "-lcudart_static", "-Wl,-Bdynamic"]

    lpaths_str = " ".join(["-L" + p for p in lpaths])
    libs_str = " ".join(static_link_libs + ["-l" + p for p in libs])
    return ipaths, lpaths_str, libs_str, macros, build_arch_flags


def cpp_compile_command(
    input: Union[str, List[str]],
    output: str,
    warning_all: bool = True,
    shared: bool = True,
    include_pytorch: bool = False,
    vec_isa: VecISA = invalid_vec_isa,
    cuda: bool = False,
    aot_mode: bool = False,
    compile_only: bool = False,
    use_absolute_path: bool = False,
    use_mmap_weights: bool = False,
    extra_flags: Sequence[str] = (),
) -> str:
    ipaths, lpaths, libs, macros, build_arch_flags = get_include_and_linking_paths(
        include_pytorch, vec_isa, cuda, aot_mode
    )
    if isinstance(input, str):
        input = [input]
    ipaths_str = " ".join(["-I" + p for p in ipaths])
    clang_flags = ""
    if config.is_fbcode():
        if aot_mode and not use_absolute_path:
            inp_name = input
            out_name = output
            linker_script = _LINKER_SCRIPT
        else:
            # We need to copy any absolute-path torch includes
            inp_name = [os.path.basename(i) for i in input]
            out_name = os.path.basename(output)
            linker_script = os.path.basename(_LINKER_SCRIPT)
        assert is_clang()
        # Use clang runtime instead of libgcc
        clang_flags += " --rtlib=compiler-rt"
        clang_flags += " -fuse-ld=lld"
        clang_flags += f" -Wl,--script={linker_script}"
        linker_paths = "-B" + build_paths.glibc_lib()
        linker_paths += " -L" + build_paths.glibc_lib()
    else:
        inp_name = input
        out_name = output
        linker_paths = ""  # let the compiler pick
    if compile_only:
        libs, lpaths = "", ""
    inp_name_str = " ".join(inp_name)
    if use_mmap_weights:
        macros += " -D USE_MMAP_SELF"

    return re.sub(
        r"[ \n]+",
        " ",
        f"""
            {get_cpp_compiler()} {inp_name_str} {get_shared(shared, compile_only)}
            {get_warning_all_flag(warning_all)} {cpp_flags()}
            {get_glibcxx_abi_build_flags()}
            {ipaths_str} {lpaths} {libs} {build_arch_flags}
            {macros} {linker_paths} {clang_flags}
            {optimization_flags()} {cpp_wrapper_flags()}
            {use_custom_generated_macros()}
            {use_fb_internal_macros()}
            {use_standard_sys_dir_headers()}
            {get_compile_only(compile_only)}
            {' '.join(extra_flags)}
            -o {out_name}
        """,
    ).strip()


def run_command_and_check(cmd: str):
    cmd = shlex.split(cmd)
    try:
        subprocess.check_call(cmd)
    except subprocess.CalledProcessError as e:
        raise exc.CppCompileError(cmd, e.output) from e


@functools.lru_cache(None)
def split_aot_inductor_output_path(path: str) -> Tuple[str, str]:
    """Returns the path where the AOT Inductor compiled kernels are stored."""
    if path.endswith(".so"):
        return os.path.split(path)
    elif path.endswith(".pt2"):
        return os.path.split(path)
    else:
        return path, ""


@clear_on_fresh_inductor_cache
class CudaKernelParamCache:
    cache: Dict[str, Dict[str, str]] = {}
    cache_clear = staticmethod(cache.clear)

    @classmethod
    def set(cls, key: str, params: Dict[str, str], cubin: str, bin_type: str) -> None:
        _, path = write(
            cubin,
            bin_type,
            hash_type=bin_type,
            specified_dir=split_aot_inductor_output_path(
                config.aot_inductor.output_path
            )[0],
        )

        params[get_cpp_wrapper_cubin_path_name()] = path

        cls.cache[key] = params

    @classmethod
    def get(cls, key: str) -> Optional[Dict[str, str]]:
        return cls.cache.get(key, None)

    @classmethod
    def get_keys(cls):
        return cls.cache.keys()


class AotCodeCompiler:
    @classmethod
    def compile(
        cls,
        graph: GraphLowering,
        source_code: str,
        serialized_extern_kernel_nodes: Optional[str],
        cuda: bool,
    ) -> str:
        if sys.platform == "win32":
            raise RuntimeError("AotCodeCompiler not yet supported for inductor")

        _set_gpu_runtime_env()  # cpp_extension consults the env

        picked_vec_isa = pick_vec_isa()
        vec_isa_cmd_gen = CppBuilder(
            name="o",
            sources="i",
            BuildOption=CppTorchCudaOptions(
                vec_isa=picked_vec_isa,
                cuda=cuda,
                aot_mode=graph.aot_mode,
            ),
        )
        # write function will calc source_code hash, the same source code with different
        # ISA level should be generate different hash.
        # So we need get a command_line which contains isa related parameter as a part of hash key.
        # And then pass the command_line to below write function as extra parameter to
        # guarantee the source code hash contains ISA difference.
        cpp_command = repr(vec_isa_cmd_gen.get_command_line())

        fbcode_aot_cpu_re = False
        use_absolute_path = False
        if config.is_fbcode():
            ld_command = build_paths.ld()
            if not cuda and graph.aot_mode:  # Meta internal AOTInductor CPU
                objcopy_command = build_paths.objcopy_fallback()
                fbcode_aot_cpu_re = True
                use_absolute_path = True
            else:
                objcopy_command = build_paths.objcopy()
        else:
            ld_command = "ld"
            objcopy_command = "objcopy"

        (
            specified_output_path,
            specified_so_name,
        ) = split_aot_inductor_output_path(config.aot_inductor.output_path)
        key, input_path = write(
            source_code,
            "cpp",
            extra=cpp_command,
            specified_dir=specified_output_path,
        )
        output_code_log.info("Output code written to: %s", input_path)
        trace_structured(
            "graph_dump",
            lambda: {
                "name": "inductor_aot_code",
                "type": "cpp",
                "filename": input_path,
            },
            payload_fn=lambda: source_code,
        )

        def _compile_consts_linux(consts: bytes) -> str:
            _, consts_path = write(
                consts,
                "bin",
                specified_dir=os.path.split(input_path)[0],
            )

            consts_o = os.path.splitext(consts_path)[0] + ".o"
            if fbcode_aot_cpu_re:
                cmd = f"{ld_command} -r -b binary -o {os.path.basename(consts_o)} {os.path.basename(consts_path)}"
                compile_file(consts_path, consts_o, cmd.split())
                os.chmod(consts_o, 0o644)
            else:
                cmd = f"{ld_command} -r -b binary -o {consts_o} {consts_path}"
                run_command_and_check(cmd)
            log.debug("aot constant binary command: %s", cmd)

            if graph.mutated_buffers & set(graph.constants.keys()):
                # .data section is between .text and .bss. When the size of .data is large,
                # during the linking, the relocation of .text against .bss may overflow.
                # Rename it to .ldata so that it won't be in between the .text and .bss section
                if len(consts) > 2_000_000_000:
                    raise ValueError(
                        "Models with buffer mutation included doesn't support constants greater than 2GB!"
                    )
                rename_data = " .data=.ldata"
            else:
                # if no buffer mutation is needed, we could instead set the data region
                # as read-only (i.e. .lrodata) which could accomodate larger size of data
                # to be linked.
                rename_data = " .data=.lrodata,alloc,load,readonly,data,contents"

            assert (
                ALIGN_BYTES & (ALIGN_BYTES - 1)
            ) == 0 and ALIGN_BYTES >= 64, "must be power of 2 and >= 64"
            cmd = (
                f"{objcopy_command} --rename-section"
                f"{rename_data}"
                f" --set-section-alignment .data={ALIGN_BYTES}"  # following the gAlignment of CPU in c10/core/alignment.h
                f" {consts_o} {consts_o}"
            )
            log.debug("aot constant rename section command: %s", cmd)
            run_command_and_check(cmd)

            cmd = f"rm {consts_path}"
            log.debug("aot constant bin removal command: %s", cmd)
            run_command_and_check(cmd)

            if fbcode_aot_cpu_re:
                body = re.sub(r"[\W]", "_", os.path.basename(consts_path))
            else:
                body = re.sub(r"[\W]", "_", consts_path)

            symbol_list = []
            symbol_list.append(
                f"{objcopy_command} --redefine-sym _binary_{body}_start=_binary_constants_bin_start {consts_o}"
            )
            symbol_list.append(
                f"{objcopy_command} --redefine-sym _binary_{body}_size=_binary_constants_bin_size {consts_o}"
            )
            symbol_list.append(
                f"{objcopy_command} --redefine-sym _binary_{body}_end=_binary_constants_bin_end {consts_o}"
            )
            log.debug("aot constant binary redefine symbol: %s", " ".join(symbol_list))
            for cmd in symbol_list:
                run_command_and_check(cmd)
            return consts_o

        def _compile_consts_darwin(consts: bytes) -> str:
            if config.aot_inductor.debug_dump_consts_bin:
                _, _binary_constants_path = write(
                    consts,
                    "bin",
                    specified_dir=os.path.split(input_path)[0],
                )
                log.debug("binary constants path: %s", _binary_constants_path)

            is_large_consts = len(consts) > 1024
            consts_asm = "\t.section\t__DATA,__data\n"
            consts_asm += "\t.globl\t__binary_constants_bin_start\n"
            consts_asm += "__binary_constants_bin_start:\n"
            if not is_large_consts:
                for c in consts:
                    consts_asm += f"\t.byte {c}\n"
                # Add one element even if constants are empty
                # Otherwise assembler will not put them in data section
                if not consts:
                    consts_asm += "\t.space 1\n"
            else:
                consts_asm += "\t.quad 0x1234567899abcdef\n"
                consts_asm += f"\t.space {len(consts) - 8}\n"
            consts_asm += ".globl\t__binary_constants_bin_end\n"
            consts_asm += "__binary_constants_bin_end:\n"
            _, consts_path = write(
                consts_asm,
                "S",
                specified_dir=os.path.split(input_path)[0],
            )
            consts_o = os.path.splitext(consts_path)[0] + ".o"
            cmd = f"{get_cpp_compiler()} -c -o {consts_o} {consts_path}"
            run_command_and_check(cmd)
            if is_large_consts:
                with open(consts_o, "r+b") as f:
                    f.seek(0)
                    hdr = f.read(1024)
                    # Search for magic number and write the actual data over it
                    start_idx = hdr.find(b"\xef\xcd\xab\x99\x78\x56\x34\x12")
                    assert start_idx != -1
                    f.seek(start_idx)
                    pos = 0
                    while pos < len(consts):
                        rc = f.write(consts[pos:])
                        pos += rc
            return consts_o

        from filelock import FileLock

        lock_dir = get_lock_dir()
        lock = FileLock(os.path.join(lock_dir, key + ".lock"), timeout=LOCK_TIMEOUT)
        with lock:
            # Currently, this only support serializing extern nodes in fbcode
            # Eventually, we should also have a serializer for OSS.
            if serialized_extern_kernel_nodes:
                output_json = os.path.splitext(input_path)[0] + ".json"
                with open(output_json, "w") as f:
                    f.write(serialized_extern_kernel_nodes)

            output_so = (
                config.aot_inductor.output_path
                if specified_so_name
                else os.path.splitext(input_path)[0] + ".so"
            )

            consts_size = sum(
                torch.ops.mkldnn._nbytes(tensor)
                if tensor.is_mkldnn
                else tensor.untyped_storage().nbytes()
                for (name, tensor) in graph.constants.items()
                if name not in graph.folded_constants
            )
            # TODO: Fix mmap weights with cuda
            use_mmap_weights = not config.is_fbcode() and consts_size > 2_000_000_000
            if config.aot_inductor.force_mmap_weights:
                use_mmap_weights = True
<<<<<<< HEAD
            (
                object_output_name,
                object_output_dir,
            ) = get_name_and_dir_from_output_file_path(input_path)
            object_builder = CppBuilder(
                name=object_output_name,
                sources=input_path,
                output_dir=object_output_dir,
                BuildOption=CppTorchCudaOptions(
=======

            if config.aot_inductor.package:
                (
                    object_output_name,
                    object_output_dir,
                ) = get_name_and_dir_from_output_file_path(input_path)
                object_build_options = CppTorchCudaOptions(
>>>>>>> e20fb5e9
                    vec_isa=picked_vec_isa,
                    cuda=cuda,
                    aot_mode=graph.aot_mode,
                    compile_only=True,
                    use_absolute_path=use_absolute_path,
                    use_mmap_weights=use_mmap_weights,
<<<<<<< HEAD
                ),
            )
            compile_cmd = object_builder.get_command_line()
            output_o = object_builder.get_target_file_path()
            log.debug("aot compilation command: %s", compile_cmd)
            if fbcode_aot_cpu_re:
                compile_file(input_path, output_o, compile_cmd.split())
                os.chmod(output_o, 0o644)
=======
                )
                object_builder = CppBuilder(
                    name=object_output_name,
                    sources=input_path,
                    output_dir=object_output_dir,
                    BuildOption=object_build_options,
                )
                compile_cmd = object_builder.get_command_line()
                output_o = object_builder.get_target_file_path()

                compile_flags = os.path.splitext(input_path)[0] + "_compile_flags.json"
                object_build_options.save_flags_to_file(compile_flags)

>>>>>>> e20fb5e9
            else:
                # TODO: replace this with using the CppBuilder above
                compile_cmd = cpp_compile_command(
                    input=input_path,
                    output=output_o,
                    vec_isa=picked_vec_isa,
                    cuda=cuda,
                    aot_mode=graph.aot_mode,
                    compile_only=True,
                    use_absolute_path=use_absolute_path,
                    use_mmap_weights=use_mmap_weights,
                )

                log.debug("aot compilation command: %s", compile_cmd)
                if fbcode_aot_cpu_re:
                    compile_file(input_path, output_o, compile_cmd.split())
                    os.chmod(output_o, 0o644)
                else:
                    run_command_and_check(compile_cmd)

            def _to_bytes(t: torch.Tensor, all_cuda: bool) -> bytes:
                def _pad_to_alignment(raw_bytes):
                    padded_bytes = raw_bytes.ljust(
                        (len(raw_bytes) + ALIGN_BYTES - 1) // ALIGN_BYTES * ALIGN_BYTES,
                        b"\x00",
                    )
                    return padded_bytes

                # This serializes the tensor's untyped_storage to bytes by accessing
                # the raw data of the underlying structure.
                import ctypes

                if t.numel() == 0:
                    return b""

                if t.is_mkldnn:
                    data_ptr = torch.ops.mkldnn.data_ptr(t)
                    nbytes = torch.ops.mkldnn._nbytes(t)
                else:
                    t_cpu = t.untyped_storage().cpu()
                    data_ptr = t_cpu.data_ptr()
                    nbytes = t_cpu.nbytes()

                raw_array = ctypes.cast(
                    data_ptr,
                    ctypes.POINTER(ctypes.c_ubyte * nbytes),
                )
                raw_bytes = bytes(raw_array.contents)
                return raw_bytes if all_cuda else _pad_to_alignment(raw_bytes)

            all_cuda = all(
                graph.get_original_value_of_constant(name).is_cuda
                for name in graph.constants.keys()
                if name not in graph.folded_constants
            )
            serialized_weights = b"".join(
                _to_bytes(graph.get_original_value_of_constant(name), all_cuda)
                for name in graph.constants.keys()
                if name not in graph.folded_constants
            )
            if not use_mmap_weights:
                aot_constants = serialized_weights
                magic_number = 0
            else:
                magic_number = cast(
                    int, torch.randint(0, torch.iinfo(torch.int64).max, (1,)).item()
                )
                aot_constants = struct.pack("qq", consts_size + 8, magic_number)

            consts_o = {
                "linux": _compile_consts_linux,
                "darwin": _compile_consts_darwin,
            }[sys.platform](aot_constants)
<<<<<<< HEAD
            output_name, output_dir = get_name_and_dir_from_output_file_path(output_so)
            so_builder = CppBuilder(
                name=output_name,
                sources=[output_o, consts_o],
                output_dir=output_dir,
                BuildOption=CppTorchCudaOptions(
=======

            if config.aot_inductor.package:
                output_name, output_dir = get_name_and_dir_from_output_file_path(
                    output_so
                )
                so_build_options = CppTorchCudaOptions(
>>>>>>> e20fb5e9
                    vec_isa=picked_vec_isa,
                    cuda=cuda,
                    aot_mode=graph.aot_mode,
                    use_absolute_path=use_absolute_path,
<<<<<<< HEAD
                ),
            )
            link_cmd = so_builder.get_command_line()
            output_so = so_builder.get_target_file_path()
=======
                )
                so_builder = CppBuilder(
                    name=output_name,
                    sources=[output_o, consts_o],
                    output_dir=output_dir,
                    BuildOption=so_build_options,
                )
                link_cmd = so_builder.get_command_line()
                output_so = so_builder.get_target_file_path()

                linker_flags = os.path.splitext(input_path)[0] + "_linker_flags.json"
                so_build_options.save_flags_to_file(linker_flags)

                from torch._inductor.package import package_aoti

                if use_mmap_weights:
                    weight_file = (
                        os.path.splitext(input_path)[0] + "_serialized_weights.bin"
                    )
                    with open(weight_file, "wb") as f_weights:
                        f_weights.write(serialized_weights)
                        f_weights.write(struct.pack("q", magic_number))

                archive_path = package_aoti(os.path.split(input_path)[0])
                return archive_path

            # TODO: replace this with using the CppBuilder above
            link_cmd = cpp_compile_command(
                input=[output_o, consts_o],
                output=output_so,
                vec_isa=picked_vec_isa,
                cuda=cuda,
                aot_mode=graph.aot_mode,
                use_absolute_path=use_absolute_path,
            )

>>>>>>> e20fb5e9
            log.debug("aot linkage command: %s", link_cmd)
            if fbcode_aot_cpu_re:
                compile_file([output_o, consts_o], output_so, link_cmd.split())
                os.chmod(output_so, 0o755)
            else:
                run_command_and_check(link_cmd)

            if use_mmap_weights:
                with open(output_so, "a+b") as f_so:
                    so_size = f_so.tell()
                    # Page align the weights
                    f_so.write(b" " * (16384 - so_size % 16384))
                    f_so.write(serialized_weights)
                    f_so.write(struct.pack("q", magic_number))

            # Append cmds to the end of codegen-ed wrapper file
            with open(input_path, "a") as f:
                f.write("\n")
                f.write(f"// Compile cmd\n// {compile_cmd}\n")
                f.write(f"// Link cmd\n// {link_cmd}\n")

        return output_so


# Putting this fn in cpp.py (unfortunately) causes a deadlock, which is why it's in codecache.py.
# Why? importing from cpp.py invokes codecache.pick_vec_isa(), which takes out a lock.
# Cycle goes:
# - CppCodeCache.load()
# - pick_vec_isa()
# - valid_vec_isa_list()
# - VecISA.__bool__() <-- takes out a lock
# - compile_file() <-- imports cpp_prefix_path from cpp, which causes us to try to take out the same lock.
@clear_on_fresh_inductor_cache
@functools.lru_cache
def cpp_prefix_path() -> str:
    path = Path(__file__).parent / "codegen/cpp_prefix.h"
    with path.open() as f:
        content = f.read()
        _, filename = write(
            content,
            "h",
        )
    return normalize_path_separator(filename)


def cpp_prefix() -> str:
    filename = cpp_prefix_path()
    if config.is_fbcode():
        # We need relative paths, since we bundle up
        # everything that we compile into a folder for remote compilation.
        return f'#include "{os.path.basename(filename)}"'
    else:
        return f'#include "{filename}"'


# Given a path to an input cpp file and an output path,
# Attempts to compile the file, storing the output in "output_path"
@dynamo_timed
def compile_file(
    input_path: Union[str, List[str]], output_path: str, cmd: List[str]
) -> None:
    input_paths = [input_path] if isinstance(input_path, str) else input_path
    input_files = [
        os.path.basename(ip) if config.is_fbcode() else ip for ip in input_paths
    ]
    try:
        if config.is_fbcode():
            # Need to copy our header into the same folder as the sourcecode.
            header_path = cpp_prefix_path()
            header_name = os.path.basename(header_path)
            output_name = os.path.basename(output_path)
            # When we build remotely, we need to make sure to carefully copy any files
            # that are required during the compilation process into our build directly.
            # This is where all of the ATen/c10/Torch includes come from.
            torch_includes_path = os.path.join(_TORCH_PATH, "include")
            with tempfile.TemporaryDirectory() as tmp_dir:
                # Copy everything to tmp compilation folder
                shutil.copy(header_path, os.path.join(tmp_dir, header_name))
                shutil.copy(_LINKER_SCRIPT, os.path.join(tmp_dir, "script.ld"))
                for p, f in zip(input_paths, input_files):
                    shutil.copy(p, os.path.join(tmp_dir, f))
                dest_include_path = os.path.join(tmp_dir, "include")
                shutil.copytree(torch_includes_path, dest_include_path)
                # Run the build
                output_file_path = _run_build_command(cmd, tmp_dir, output_name)
                # Copy output from the build
                if os.path.exists(output_path):
                    os.remove(output_path)
                shutil.copy(output_file_path, output_path)
        else:
            subprocess.check_output(cmd, stderr=subprocess.STDOUT)
    except subprocess.CalledProcessError as e:
        output = e.output.decode("utf-8")
        openmp_problem = "'omp.h' file not found" in output or "libomp" in output
        if openmp_problem and sys.platform == "darwin":
            instruction = (
                "\n\nOpenMP support not found. Please try one of the following solutions:\n"
                "(1) Set the `CXX` environment variable to a compiler other than Apple clang++/g++ "
                "that has builtin OpenMP support;\n"
                "(2) install OpenMP via conda: `conda install llvm-openmp`;\n"
                "(3) install libomp via brew: `brew install libomp`;\n"
                "(4) manually setup OpenMP and set the `OMP_PREFIX` environment variable to point to a path"
                " with `include/omp.h` under it."
            )
            output += instruction
        raise exc.CppCompileError(cmd, output) from e


_libgomp: Optional[CDLL] = None


def custom_op_wrapper(op: str, *args):
    # This function will be called from generated cpp wrapper code in the JIT mode.
    # Because tensors will be passed in as AtenTensorHandle, we need to explicitly convert them.
    def convert_arg(arg):
        if str(type(arg)) == "<class 'PyCapsule'>":
            # No easy way to do isinstance check on PyCapsule
            return torch._C._aoti.alloc_tensor_by_stealing_from_void_ptr(arg)
        elif isinstance(arg, (list, tuple)):
            return type(arg)(convert_arg(a) for a in arg)
        else:
            return arg

    converted_args = [convert_arg(arg) for arg in args]

    assert op.startswith("torch.ops."), (
        op + " can not be called through custom_op_wrapper"
    )
    func = None
    for i, s in enumerate(op.split(".")):
        if i == 0:
            func = importlib.import_module(s)
        func = getattr(func, s)

    assert callable(func), op + " can not be loaded through custom_op_wrapper"
    result = func(*converted_args)
    if isinstance(result, (list, tuple)):
        for r in result:
            assert isinstance(r, torch.Tensor), op + " returns a list of non-tensors"
        return torch._C._aoti.unsafe_alloc_void_ptrs_from_tensors(result)  # type: ignore[arg-type]
    else:
        assert isinstance(result, torch.Tensor), op + " returns a non-tensor"
        return torch._C._aoti.unsafe_alloc_void_ptr_from_tensor(result)


@clear_on_fresh_inductor_cache
class CppCodeCache:
    cache: Dict[str, Callable[[], Union[CDLL, ModuleType]]] = {}
    cache_clear = staticmethod(cache.clear)
    cpp_compile_command_flags: Dict[str, Any] = {}

    @staticmethod
    def _load_library_inner(path: str, key: str) -> Union[CDLL, ModuleType]:
        return cdll.LoadLibrary(path)

    @classmethod
    def _load_library(cls, path: str, key: str) -> Union[CDLL, ModuleType]:
        try:
            result = cls._load_library_inner(path, key)
            result.key = key  # type: ignore[union-attr]
            return result
        except (ImportError, OSError) as e:
            if "gomp" in str(e) and os.path.exists("/usr/lib64/libgomp.so.1"):
                # hacky workaround for fbcode/buck
                global _libgomp
                _libgomp = cdll.LoadLibrary("/usr/lib64/libgomp.so.1")
                result = cls._load_library_inner(path, key)
                result.key = key  # type: ignore[union-attr]
                return result
            if "failed to map segment from shared object" in str(e):
                raise OSError(
                    f"{e}.  The most common reason this may occur is if the {tempfile.gettempdir()} folder "
                    "is mounted with noexec (e.g., by default Docker mounts tmp file systems "
                    f"as noexec).  Please remount {tempfile.gettempdir()} with exec enabled, or set another "
                    "temporary directory with TORCHINDUCTOR_CACHE_DIR environment variable."
                ) from e
            raise

    @classmethod
    def load_async(cls, source_code: str, cuda=False, submit_fn=None, extra_flags=()):
        compile_command = {
            **cls.cpp_compile_command_flags,
            "cuda": cuda,
            "vec_isa": pick_vec_isa(),
            "extra_flags": extra_flags,
        }

        _set_gpu_runtime_env()  # cpp_extension consults the env

        command_gen = CppBuilder(
            name="o", sources="i", BuildOption=CppTorchCudaOptions(**compile_command)
        )
        # write function will calc source_code hash, the same source code with different
        # ISA level should be generate different hash.
        # So we need get a command_line which contains isa related parameter as a part of hash key.
        # And then pass the command_line to below write function as extra parameter to
        # guarantee the source code hash contains ISA difference.
        vec_isa_cmd = repr(command_gen.get_command_line())
        key, input_path = write(source_code, "cpp", extra=vec_isa_cmd)

        if key not in cls.cache:
            from filelock import FileLock

            lock_path = os.path.join(get_lock_dir(), key + ".lock")
            output_name, output_dir = get_name_and_dir_from_output_file_path(input_path)
            """
            If `fb_code` env, it need to be dispatched to original `compile_file` function.
            So, we still need to prepare parameters for the function: `input_path` and `fb_output_path`.
            """
            fb_output_path = input_path[:-3] + "so"
            future: Optional[Future[Any]] = None
            lib = None

            cpp_build_option = CppTorchCudaOptions(**compile_command)
            cpp_builder = CppBuilder(
                name=output_name,
                sources=input_path,
                output_dir=output_dir,
                BuildOption=cpp_build_option,
            )

            worker_fn = functools.partial(
                _worker_compile_cpp,
                lock_path,
                cpp_builder,
                input_path,
                fb_output_path,
            )

            binary_path = normalize_path_separator(
                fb_output_path
                if config.is_fbcode()
                else cpp_builder.get_target_file_path()
            )

            def load_fn():
                nonlocal lib
                if lib is None:
                    if future is not None:
                        future.result()
                    result = worker_fn()
                    assert result is None
                    lib = cls._load_library(binary_path, key)
                    assert lib is not None
                return lib

            if submit_fn is not None:
                with FileLock(lock_path, timeout=LOCK_TIMEOUT):
                    if not os.path.exists(binary_path):
                        future = submit_fn(worker_fn)

            cls.cache[key] = load_fn

        return cls.cache[key]

    @classmethod
    def load(cls, source_code: str, cuda: bool = False):
        return cls.load_async(source_code, cuda)()


def _worker_compile_cpp(
    lock_path,
    cpp_builder: CppBuilder,
    fb_input_path: str,
    fb_output_path: str,
):
    from filelock import FileLock

    with FileLock(lock_path, timeout=LOCK_TIMEOUT):
        binary_path = (
            fb_output_path if config.is_fbcode() else cpp_builder.get_target_file_path()
        )
        if not os.path.exists(binary_path):
            if config.is_fbcode():
                compile_file(
                    fb_input_path,
                    fb_output_path,
                    shlex.split(cpp_builder.get_command_line()),
                )
            else:
                cpp_builder.build()


# Customized Python binding for cpp kernels
@clear_on_fresh_inductor_cache
class CppPythonBindingsCodeCache(CppCodeCache):
    cache: Dict[str, Callable[[], Union[CDLL, ModuleType]]] = {}
    cache_clear = staticmethod(cache.clear)
    cpp_compile_command_flags = {
        # kernels have no dependency on libtorch
        "include_pytorch": False,
        "shared": True,
    }
    entry_function = "kernel"
    call_entry_function = "kernel(%s);Py_RETURN_NONE;"
    extra_parse_arg = ""
    suffix_template = textwrap.dedent(
        """
        // Python bindings to call %s():
        #define PY_SSIZE_T_CLEAN
        #include <Python.h>
        #include <sstream>
        #include <cstdlib>

        #ifndef _MSC_VER
        #if __cplusplus < 202002L
        // C++20 (earlier) code
        // https://en.cppreference.com/w/cpp/language/attributes/likely
        #define likely(x)       __builtin_expect(!!(x), 1)
        #define unlikely(x)     __builtin_expect(!!(x), 0)
        #endif
        #else
        #define likely(x) (x)
        #define unlikely(x) (x)
        #endif

        // This is defined in guards.cpp so we don't need to import PyTorch headers that are slooow.
        // We manually link it below to workaround issues with fbcode build.
        static void* (*_torchinductor_pyobject_tensor_data_ptr)(PyObject* obj);

        template <typename T> static inline T parse_arg(PyObject* args, size_t n) {
            static_assert(std::is_pointer<T>::value, "arg type must be pointer or long");
            return static_cast<T>(_torchinductor_pyobject_tensor_data_ptr(PyTuple_GET_ITEM(args, n)));
        }
        template <> inline long parse_arg<long>(PyObject* args, size_t n) {
            auto result = PyLong_AsSsize_t(PyTuple_GET_ITEM(args, n));
            if(result == -1 && PyErr_Occurred())
                [[unlikely]] throw std::runtime_error("expected int arg");
            return result;
        }
        template <> inline uintptr_t parse_arg<uintptr_t>(PyObject* args, size_t n) {
            auto result = PyLong_AsVoidPtr(PyTuple_GET_ITEM(args, n));
            if(result == reinterpret_cast<void*>(-1) && PyErr_Occurred())
                [[unlikely]] throw std::runtime_error("expected int arg");
            return reinterpret_cast<uintptr_t>(result);
        }

        %s

        static PyObject* %s_py(PyObject* self, PyObject* args) {
            try {
                if(!PyTuple_CheckExact(args))
                    [[unlikely]] throw std::runtime_error("tuple args required");
                if(PyTuple_GET_SIZE(args) != %s)
                    [[unlikely]] throw std::runtime_error("requires %s args");
                %s
            } catch(std::exception const& e) {
                PyErr_SetString(PyExc_RuntimeError, e.what());
                return nullptr;
            } catch(...) {
                PyErr_SetString(PyExc_RuntimeError, "unhandled error");
                return nullptr;
            }
        }

        static PyMethodDef py_methods[] = {
            {"%s", %s_py, METH_VARARGS, ""},
            {NULL, NULL, 0, NULL}};

        static struct PyModuleDef py_module =
            {PyModuleDef_HEAD_INIT, "%s", NULL, -1, py_methods};

        PyMODINIT_FUNC PyInit_%s(void) {
            const char* str_addr = std::getenv("_TORCHINDUCTOR_PYOBJECT_TENSOR_DATA_PTR");
            if(!str_addr) {
                PyErr_SetString(PyExc_RuntimeError, "_TORCHINDUCTOR_PYOBJECT_TENSOR_DATA_PTR must be set");
                return nullptr;
            }
            std::istringstream iss(str_addr);
            uintptr_t addr = 0;
            iss >> addr;
            _torchinductor_pyobject_tensor_data_ptr =
                reinterpret_cast<decltype(_torchinductor_pyobject_tensor_data_ptr)>(addr);
            return PyModule_Create(&py_module);
        }
        """
    )

    @classmethod
    def _load_library_inner(cls, path: str, key: str) -> ModuleType:
        os.environ["_TORCHINDUCTOR_PYOBJECT_TENSOR_DATA_PTR"] = str(
            torch._C._dynamo.guards._torchinductor_pyobject_tensor_data_ptr  # type: ignore[attr-defined]
        )
        module_name = f"{key}.{cls.entry_function}"
        try:
            return sys.modules[module_name]
        except KeyError:
            pass
        spec = importlib.util.spec_from_file_location(module_name, path)
        assert spec is not None
        module = importlib.util.module_from_spec(spec)
        sys.modules[module_name] = module
        spec.loader.exec_module(module)  # type: ignore[union-attr]
        return module

    @classmethod
    def load_pybinding_async(
        cls,
        argtypes: List[str],
        source_code: str,
        cuda: bool = False,
        num_outputs: int = -1,
        submit_fn=None,
        extra_flags=(),
    ) -> Any:
        """
        Wrap a C++ function in fast Python bindings.

        Args:
            argtypes: The types of args to ENTRY_FUNCTION(), e.g. ["float*", "long"]
            source_code: C++ source code containing a ENTRY_FUNCTION() function

        Returns:
            A python version of ENTRY_FUNCTION()
        """
        parseargs = ", ".join(
            f"parse_arg<{argtype.replace('const ', '')}>(args, {n})"
            for n, argtype in enumerate(argtypes)
        )
        suffix = cls.suffix_template % (
            cls.entry_function,
            cls.extra_parse_arg % num_outputs if cls.extra_parse_arg else "",
            cls.entry_function,
            len(argtypes),
            len(argtypes),
            cls.call_entry_function % parseargs,
            cls.entry_function,
            cls.entry_function,
            cls.entry_function,
            cls.entry_function,
        )
        get_result = cls.load_async(
            source_code + suffix, cuda, submit_fn=submit_fn, extra_flags=extra_flags
        )
        result = None

        def future():
            nonlocal result
            if result is None:
                result = get_result()
                assert isinstance(result, ModuleType)
            return getattr(result, cls.entry_function)

        return future

    @classmethod
    def load_pybinding(cls, *args, **kwargs) -> Any:
        return cls.load_pybinding_async(*args, **kwargs)()


@clear_on_fresh_inductor_cache
class CppWrapperCodeCache(CppPythonBindingsCodeCache):
    cache: Dict[str, Callable[[], Union[CDLL, ModuleType]]] = {}
    cache_clear = staticmethod(cache.clear)
    cpp_compile_command_flags = {
        "include_pytorch": True,
        "shared": True,
    }
    entry_function = "inductor_entry_cpp"
    call_entry_function = "return inductor_entry_cpp(%s);"
    extra_parse_arg = textwrap.dedent(
        """
        #include <torch/csrc/inductor/aoti_torch/c/shim.h>

        static inline std::vector<AtenTensorHandle> unpack_tensor_handle_list(PyObject* pyvec) {
            std::vector<AtenTensorHandle> result;
            size_t result_len = PyList_GET_SIZE(pyvec);
            result.reserve(result_len);
            for (size_t i = 0; i < result_len; i++) {
                // AtenTensorHandle is essentially a pointer
                void* elem = PyCapsule_GetPointer(PyList_GET_ITEM(pyvec, i), NULL);
                result.push_back(reinterpret_cast<AtenTensorHandle>(elem));
            }
            return result;
        }

        static inline PyObject* pack_tensor_handle_list(const std::vector<AtenTensorHandle>& cppvec) {
            size_t result_len = cppvec.size();
            PyObject* result = PyList_New(static_cast<Py_ssize_t>(result_len));
            for (size_t i = 0; i < result_len; i++) {
                PyObject *elem =
                    cppvec[i] == nullptr
                        ? Py_None
                        // Store AtenTensorHandle as PyCapsulate
                        : PyCapsule_New(reinterpret_cast<void*>(cppvec[i]), NULL, NULL);
                PyList_SET_ITEM(result, i, elem);
            }
            return result;
        }

        template <> inline std::vector<AtenTensorHandle> parse_arg<std::vector<AtenTensorHandle>>(PyObject* args, size_t n) {
            return unpack_tensor_handle_list(PyTuple_GET_ITEM(args, n));
        }

        PyObject* inductor_entry_cpp(std::vector<AtenTensorHandle>&& input_handles) {
            // For outputs, we only allocate a vector to hold returned tensor handles,
            // not allocating the actual output tensor storage here
            std::vector<AtenTensorHandle> output_handles(%s);
            try {
                inductor_entry_impl(input_handles.data(), output_handles.data());
                return pack_tensor_handle_list(output_handles);
            } catch(std::exception const& e) {
                PyErr_SetString(PyExc_RuntimeError, e.what());
                return {};
            } catch(...) {
                PyErr_SetString(PyExc_RuntimeError, "unhandled error");
                return {};
            }
        }
        """
    )


# TODO: Will remove the temp code after switch to new cpp_builder
def _temp_validate_new_and_old_command(new_cmd: List[str], old_cmd: List[str]):
    new_diff: List[str] = [x for x in new_cmd if x not in old_cmd]
    old_diff: List[str] = [y for y in old_cmd if y not in new_cmd]

    if new_diff or old_diff:
        print("!!! new_cmd: ", new_cmd)
        print("!!! old_cmd: ", old_cmd)
        print("!!! new_diff: ", new_diff)
        print("!!! old_diff: ", old_diff)
        raise RuntimeError("Error in new and old command different.")


def _do_validate_cpp_commands(
    include_pytorch: bool,
    cuda: bool,
    compile_only: bool,
    mmap_weights: bool,
    use_absolute_path: bool,
    aot_mode: bool,
):
    # PreCI will failed if test machine can't run cuda.
    temp_dir = tempfile.TemporaryDirectory()
    test_dir_path = temp_dir.name
    test_cuda = torch.cuda.is_available() and cuda
    input_path = os.path.join(test_dir_path, "dummy_file.cpp")
    output_path = os.path.join(test_dir_path, "dummy_file.so")
    extra_flags = ["-D TEST_EXTRA_FLAGS"]
    if compile_only:
        output_path = os.path.join(test_dir_path, "dummy_file.o")
    picked_isa = pick_vec_isa()

    # Simulate fb_code env:
    if not (aot_mode and not use_absolute_path):
        input_path = os.path.basename(input_path)
        output_path = os.path.basename(output_path)

    # Fix test_new_cpp_build_logical failed on MacOS
    if sys.platform != "linux":
        aot_mode = False

    old_cmd = cpp_compile_command(
        input=input_path,
        output=output_path,
        include_pytorch=include_pytorch,
        vec_isa=picked_isa,
        cuda=test_cuda,
        aot_mode=aot_mode,
        compile_only=compile_only,
        use_absolute_path=use_absolute_path,
        use_mmap_weights=mmap_weights,
        extra_flags=extra_flags,
    ).split(" ")

    name, dir = get_name_and_dir_from_output_file_path(input_path)

    dummy_build_option = CppTorchCudaOptions(
        vec_isa=picked_isa,
        include_pytorch=include_pytorch,
        cuda=test_cuda,
        aot_mode=aot_mode,
        compile_only=compile_only,
        use_absolute_path=use_absolute_path,
        use_mmap_weights=mmap_weights,
        extra_flags=extra_flags,
    )

    dummy_builder = CppBuilder(
        name=name,
        sources=input_path,
        output_dir=dir,
        BuildOption=dummy_build_option,
    )
    new_cmd = dummy_builder.get_command_line().split(" ")

    _temp_validate_new_and_old_command(new_cmd, old_cmd)

    temp_dir.cleanup()


# TODO: Will remove the temp code after switch to new cpp_builder
# It could help on sync new cpp_builder generate same command line as the old one.
def validate_new_cpp_commands():
    cuda = [True, False]
    use_mmap_weights = [True, False]
    compile_only = [True, False]
    include_pytorch = [True, False]
    use_absolute_path = [True, False]
    aot_mode = [False, True]

    # Try to pass it in fb_code.
    if config.is_fbcode():
        return

    for x in cuda:
        for y in use_mmap_weights:
            for z in compile_only:
                for m in include_pytorch:
                    for n in use_absolute_path:
                        for o in aot_mode:
                            print(
                                f"!!! cuda:{x}, use_mmap_weights:{y}, compile_only:{z}, include_pytorch:{m},"
                                f" use_absolute_path:{n}, aot_mode:{o}"
                            )
                            _do_validate_cpp_commands(
                                include_pytorch=m,
                                cuda=x,
                                mmap_weights=y,
                                compile_only=z,
                                use_absolute_path=n,
                                aot_mode=o,
                            )


@clear_on_fresh_inductor_cache
class HalideCodeCache(CppPythonBindingsCodeCache):
    cache: Dict[str, Callable[[], Union[ModuleType, CDLL]]] = {}
    cache_clear = staticmethod(cache.clear)
    _standalone_runtime_path: Optional[str] = None
    prefix = textwrap.dedent(
        """
        #include "{halideruntime_h}"
        #include "{headerfile}"
        #include <stdexcept>
        #include <cmath>

        namespace c10 {{
            inline long div_floor_integer(long a, long b) {{
                if ((a<0) != (b<0)) {{
                    const auto quot = a / b;
                    const auto rem = a % b;
                    return rem ? quot - 1 : quot;
                }}
                return a / b;
            }}
        }}
        """
    )
    glue_template_cpp = prefix + textwrap.dedent(
        """
        void kernel({argdefs}) {{
            {buffers}
            int err = halide_kernel({buffer_names});
            if(err != 0) throw std::runtime_error("halide_kernel failed");
        }}
        """
    )
    glue_template_cuda = prefix + textwrap.dedent(
        """
        #include <cuda.h>
        static const halide_device_interface_t* cuda_interface = halide_cuda_device_interface();

        void kernel({argdefs}, uintptr_t stream) {{
            {buffers}
            int err = halide_kernel(reinterpret_cast<void*>(stream), {buffer_names});
            if(err != 0) throw std::runtime_error("halide_kernel failed");
        }}
        """
    )
    standalone_runtime_cuda_init = textwrap.dedent(
        """
        #include "{}"
        #include <cuda.h>

        static int acquire_context(void* user_context,
                                   void** cuda_context_out,
                                   bool create) {{
            return cuCtxGetCurrent(reinterpret_cast<CUcontext*>(cuda_context_out));
        }}

        static int release_context(void* user_context) {{
            return 0;
        }}

        static int get_stream(void* user_context,
                              void* cuda_context,
                              void** stream_out) {{
            *stream_out = user_context;
            return 0;
        }}

        static int register_halide_hooks() {{
            halide_set_cuda_acquire_context(&acquire_context);
            halide_set_cuda_release_context(&release_context);
            halide_set_cuda_get_stream(&get_stream);
            return 0;
        }}

        int inductor_register_halide_hooks_result = register_halide_hooks();
        """
    )

    @classmethod
    def _codegen_buffer(cls, name: str, arg: HalideInputSpec, cuda: bool):
        assert arg.shape is not None
        assert arg.stride is not None and len(arg.shape) == len(arg.stride)
        assert arg.offset is not None
        data_ptr = f"{arg.alias_of or arg.name} + {arg.offset}"
        if cuda:
            device = f"reinterpret_cast<uint64_t>({data_ptr})"
            device_interface = "cuda_interface"
            host = "nullptr"
            flags = "halide_buffer_flag_device_dirty"
        else:
            device = "0"
            device_interface = "nullptr"
            host = f"reinterpret_cast<uint8_t*>({data_ptr})"
            flags = "halide_buffer_flag_host_dirty"

        dims = []
        for size, stride in zip(arg.shape, arg.stride):
            dims.append(f"halide_dimension_t(0, {size}, {stride})")

        return [
            f"halide_buffer_t {name};",
            f"halide_dimension_t {name}_dims[] = {{{', '.join(dims)}}};",
            f"{name}.device = {device};",
            f"{name}.device_interface = {device_interface};",
            f"{name}.host = {host};",
            f"{name}.flags = {flags};",
            f"{name}.type = {arg.halide_type()};",
            f"{name}.dimensions = {len(dims)};",
            f"{name}.dim = {name}_dims;",
            f"{name}.padding = nullptr;",
        ]

    @classmethod
    def _codegen_glue(cls, meta, headerfile):
        is_cuda = meta.is_cuda()
        assert is_cuda is ("user_context" in meta.target)
        assert "no_runtime" in meta.target
        buffers = []
        buffer_names = []
        for i, arg in enumerate(meta.argtypes):
            if arg.is_buffer():
                buffer_names.append(f"&hl_buf_{i}")
                buffers.extend(cls._codegen_buffer(f"hl_buf_{i}", arg, is_cuda))
            else:
                assert "*" not in arg.ctype
                buffer_names.append(arg.name)
        buffers = "\n".join([f"    {line}" for line in buffers]).lstrip()

        glue_template = cls.glue_template_cuda if is_cuda else cls.glue_template_cpp
        glue_code = glue_template.format(
            halideruntime_h=cls.find_header(
                "HalideRuntimeCuda.h" if is_cuda else "HalideRuntime.h"
            ),
            headerfile=headerfile,
            argdefs=", ".join(
                f"{a.bindings_type()} {a.name}"
                for a in meta.argtypes
                if a.alias_of is None
            ),
            buffers=buffers,
            buffer_names=", ".join(buffer_names),
        )
        return glue_code

    @classmethod
    @functools.lru_cache(None)
    def config_hash(cls):
        command_gen = CppBuilder(
            name="O",
            sources="I",
            BuildOption=CppOptions(),
        )
        command_line = command_gen.get_command_line()
        return sha256_hash(
            "\n".join(
                [
                    cls.glue_template_cpp,
                    cls.glue_template_cuda,
                    cls.standalone_runtime_cuda_init,
                    command_line,
                ]
            ).encode("utf-8")
        )

    @staticmethod
    def _search_for_file(suffix, errmsg):
        spec = importlib.machinery.PathFinder.find_spec("halide")
        if spec is None or not spec.submodule_search_locations:
            raise RuntimeError("halide python bindings not installed")
        try:
            search = spec.submodule_search_locations[0]
            for file in os.listdir(search):
                if file.endswith(".so"):
                    try:
                        out = subprocess.check_output(
                            ["ldd", os.path.join(search, file)]
                        )
                    except subprocess.SubprocessError:
                        continue
                    m = re.search(r"(/.*)/libHalide.so", out.decode("utf-8"))
                    if m:
                        path = os.path.join(os.path.abspath(m.group(1)), suffix)
                        if os.path.exists(path):
                            return os.path.abspath(path)
        except Exception as e:
            raise RuntimeError(errmsg) from e
        raise RuntimeError(errmsg)

    @staticmethod
    @functools.lru_cache(None)
    def find_libautoschedule(name):
        sofile = f"libautoschedule_{name.lower()}.so"
        if "HALIDE_LIB" in os.environ:
            path = os.path.join(os.environ["HALIDE_LIB"], sofile)
            if os.path.exists(path):
                return path
        errmsg = (
            f"Can't find {sofile}, set env HALIDE_LIB to the directory containing it"
        )
        return HalideCodeCache._search_for_file(sofile, errmsg)

    @staticmethod
    @functools.lru_cache(None)
    def find_header(name):
        if "HALIDE_INCLUDE" in os.environ:
            path = os.path.join(os.environ["HALIDE_INCLUDE"], name)
            if os.path.exists(path):
                return path
        if "HALIDE_LIB" in os.environ:
            path = os.path.abspath(
                os.path.join(os.environ["HALIDE_LIB"], f"../include/{name}")
            )
            if os.path.exists(path):
                return path
        errmsg = (
            f"Can't find {name}, set env HALIDE_INCLUDE to the directory containing it"
        )
        return HalideCodeCache._search_for_file(f"../include/{name}", errmsg)

    @classmethod
    def generate_halide_async(cls, meta: HalideMeta, source_code: str, submit_fn=None):
        dirpath = Path(
            get_path(
                code_hash(
                    source_code,
                    extra=repr((cls.config_hash(), meta)),
                ),
                "halide",
            )[2]
        )
        os.makedirs(dirpath, exist_ok=True)
        wait_for_compile = None
        genfile = str(dirpath / "generate_kernel.py")
        libfile = str(dirpath / "halide_kernel.a")
        headerfile = str(dirpath / "halide_kernel.h")
        donefile = str(dirpath / "done")
        lockfile = str(dirpath / "lock")
        need_compile = not os.path.exists(donefile)
        jobs = []
        if need_compile:
            write_atomic(genfile, source_code)
            cmd = [
                sys.executable,
                genfile,
                "-g",
                "kernel",
                "-o",
                f"{dirpath}",
                "-f",
                "halide_kernel",
                "-e",
                "static_library,h,schedule",
            ]
            if meta.scheduler:
                cmd.extend(["-p", cls.find_libautoschedule(meta.scheduler)])
            cmd.extend(meta.args())
            jobs.append(functools.partial(subprocess.check_call, cmd))

        binding_types = [
            arg.bindings_type() for arg in meta.argtypes if arg.alias_of is None
        ]
        if meta.is_cuda():
            binding_types.append("uintptr_t")  # stream
        bindings_future = cls.load_pybinding_async(
            binding_types,
            cls._codegen_glue(meta, headerfile),
            extra_flags=(libfile, cls.build_standalone_runtime()),
            submit_fn=jobs.append if need_compile else None,
            cuda=meta.is_cuda(),
        )

        if need_compile:
            jobs.append(functools.partial(touch, donefile))
            task = functools.partial(_worker_task_halide, lockfile, jobs)
            if submit_fn:
                wait_for_compile = submit_fn(task).result
            else:
                task()

        def load():
            if wait_for_compile:
                wait_for_compile()
            return bindings_future()

        return load

    @classmethod
    def generate_halide(cls, *args, **kwargs):
        return cls.generate_halide_async(*args, **kwargs)()

    @classmethod
    def build_standalone_runtime(cls):
        if cls._standalone_runtime_path and os.path.exists(
            cls._standalone_runtime_path
        ):
            return cls._standalone_runtime_path
        is_cuda = torch.cuda.is_available()
        libname = "libStandaloneHalideRuntime.so"
        target = "host-cuda" if is_cuda else "host"
        if cls._standalone_runtime_path:
            assert not os.path.exists(cls._standalone_runtime_path)
            # We hit this case in unittests when we run with fresh_inductor_cache()
            # Generating a fresh runtime over and over causes errors because we initialize
            # cuda hundreds of times in the same process and run out of file descriptors.
            # Workaround by jail breaking the current fresh_inductor_cache().
            base = default_cache_dir()
        else:
            base = cache_dir()
        dirpath = Path(base) / f"halide-runtime-{target}-{cls.config_hash()}"
        os.makedirs(dirpath, exist_ok=True)
        donefile = str(dirpath / "done")
        lockfile = str(dirpath / "lock")
        hookfile = str(dirpath / "hooks.cpp")
        afile = str(dirpath / "standalone_halide_runtime.a")
        sofile = str(dirpath / libname)
        if not os.path.exists(donefile):
            import filelock
            import halide as hl  # type: ignore[import-untyped,import-not-found]

            with filelock.FileLock(lockfile, LOCK_TIMEOUT):
                if not os.path.exists(donefile):
                    with open(hookfile, "w") as f:
                        if is_cuda:
                            f.write(
                                cls.standalone_runtime_cuda_init.format(
                                    cls.find_header("HalideRuntimeCuda.h")
                                )
                            )
                    hl.compile_standalone_runtime(afile, hl.Target(target))

                    name, output_dir = get_name_and_dir_from_output_file_path(sofile)
                    halide_cmd_gen = CppBuilder(
                        name=name,
                        sources=[hookfile, afile],
                        output_dir=output_dir,
                        BuildOption=CppTorchCudaOptions(
                            cuda=is_cuda,
                        ),
                    )

                    subprocess.check_call(
                        shlex.split(halide_cmd_gen.get_command_line())
                    )
                    touch(donefile)
        assert os.path.exists(sofile)
        cls._standalone_runtime_path = sofile
        return sofile


def _worker_task_halide(lockfile, jobs):
    from filelock import FileLock

    try:
        with FileLock(lockfile, LOCK_TIMEOUT):
            for job in jobs:
                job()
    except subprocess.SubprocessError as e:
        if os.environ.get("HALIDE_REPRO") == "1":
            python, script, *cmd = getattr(e, "cmd", ("", "", ""))
            if os.path.basename(python).startswith("python"):
                code = open(script).read()
                main = "    hl.main()"
                assert code.count(main) == 1

                class Out:
                    def __repr__(self):
                        return "out"

                cmd[cmd.index("-o") + 1] = Out()  # type: ignore[call-overload]
                repl = textwrap.indent(
                    textwrap.dedent(
                        f"""\
                        import sys, tempfile
                        with tempfile.TemporaryDirectory() as out:
                            sys.argv = {["repro.py", *cmd]!r}
                            hl.main()
                        """
                    ),
                    "    ",
                )
                code = code.replace(main, repl)
                with open("repro.py", "w") as fd:
                    fd.write(code.lstrip())
                raise RuntimeError(f"wrote repro.py: {e}") from e
        raise


def touch(filename):
    open(filename, "a").close()


@clear_on_fresh_inductor_cache
class PyCodeCache:
    cache: Dict[str, ModuleType] = {}
    linemaps: Dict[str, List[Tuple[Any, ...]]] = {}
    cache_clear = staticmethod(cache.clear)

    @classmethod
    def write(cls, source_code: str, extra: str = "") -> Tuple[str, str]:
        return write(source_code, "py", extra=extra)

    @classmethod
    def load(
        cls,
        source_code: str,
        extra: str = "",
        linemap: Optional[List[Tuple[int, str]]] = None,
        attrs: Optional[Dict[str, Any]] = None,
    ) -> ModuleType:
        key, path = write(source_code, "py", extra=extra)
        return cls.load_by_key_path(key, path, linemap, attrs)

    @classmethod
    def load_by_key_path(
        cls,
        key: str,
        path: str,
        linemap: Optional[List[Tuple[int, str]]] = None,
        attrs: Optional[Dict[str, Any]] = None,
    ) -> ModuleType:
        if linemap is None:
            linemap = []
        if key not in cls.cache:
            mod = _reload_python_module(key, path)

            # another thread might set this first
            cls.cache.setdefault(key, mod)
            # unzip into separate lines/nodes lists
            cls.linemaps[path] = list(zip(*linemap))

            if attrs is not None:
                for k, v in attrs.items():
                    setattr(mod, k, v)

            if not (linemap or attrs):
                mod._reload_in_subproc = functools.partial(  # type: ignore[attr-defined]
                    _reload_python_module_in_subproc, key, path
                )

        return cls.cache[key]

    @classmethod
    @functools.lru_cache(None)
    def stack_frames_for_code(
        cls, path: str, lineno: int
    ) -> Optional[List[Dict[str, Any]]]:
        if path not in cls.linemaps:
            return None
        # [(starting_line, <fx node>), ...]
        lines, nodes = cls.linemaps[path]
        p = bisect_right(lines, lineno)
        if p == 0:
            return None
        entry = nodes[p - 1]
        if not entry:
            return None

        def parse_stack_trace(stack_trace: str) -> List[Dict[str, Any]]:
            # ideally fx stores stack traces as data rather than a string
            # but this is not along a performance critical path
            regex = r'File "(.+)", line (\d+), in (.+)\n'
            matches = re.findall(regex, stack_trace)
            return [
                {"filename": f, "line": int(l), "name": n}
                for f, l, n in reversed(matches)
            ]

        return parse_stack_trace(entry)


class TritonCodeCache:
    @classmethod
    def load(cls, kernel_name: str, source_code: str) -> ModuleType:
        return _module_to_triton_kernel(PyCodeCache.load(source_code), kernel_name)


def _cuda_compiler() -> Optional[str]:
    if cuda_env.nvcc_exist(config.cuda.cuda_cxx):
        return config.cuda.cuda_cxx
    if config.is_fbcode():
        return os.path.join(build_paths.cuda(), "bin", "nvcc")
    if cuda_env.nvcc_exist(os.getenv("CUDACXX")):
        return os.getenv("CUDACXX", "")
    if cuda_env.nvcc_exist(os.getenv("CUDA_HOME")):
        return os.path.realpath(os.path.join(os.getenv("CUDA_HOME", ""), "bin/nvcc"))
    return "nvcc"


def _cutlass_include_paths() -> List[str]:
    if config.is_fbcode():
        from libfb.py import parutil

        cutlass_path = parutil.get_dir_path("cutlass-3-headers")
    else:
        cutlass_path = config.cuda.cutlass_dir
    return [
        # Use realpath to get canonical absolute paths, in order not to mess up cache keys
        os.path.realpath(os.path.join(cutlass_path, "include")),
        os.path.realpath(os.path.join(cutlass_path, "tools/library/include")),
        os.path.realpath(os.path.join(cutlass_path, "tools/library/src")),
        os.path.realpath(os.path.join(cutlass_path, "tools/util/include")),
    ]


def _cuda_lib_options() -> List[str]:
    _set_gpu_runtime_env()  # cpp_extension consults the env
    from torch.utils import cpp_extension

    lpaths = cpp_extension.library_paths(cuda=True) + [
        sysconfig.get_config_var("LIBDIR")
    ]
    extra_ldflags: List[str] = []
    if is_linux():
        _transform_cuda_paths(lpaths)
        for path in lpaths:
            # -rpath ensures the DLL can find its dependencies when loaded, even
            # if the library path is non-standard.
            extra_ldflags.extend([f"-L{path}", "-Xlinker", f"-rpath={path}"])
        extra_ldflags.append("-lcuda")
        extra_ldflags.append("-lcudart")
    else:
        raise NotImplementedError(
            "Unsupported env, failed to find cuda libs! Currently only Linux is supported."
        )
    return extra_ldflags


def _nvcc_host_compiler_options() -> List[str]:
    return [
        "-fPIC",
        "-fno-strict-aliasing",
        "-fvisibility=hidden",
        "-Wconversion",
    ]


def _nvcc_compiler_options() -> List[str]:
    arch = cuda_env.get_cuda_arch()
    if arch == "90":
        # Required by cutlass compilation.
        arch = "90a"
    code = [f"sm_{arch}", f"compute_{arch}"]
    if config.cuda.enable_cuda_lto:
        code += [f"lto_{arch}"]
    options = [
        "-t=0",
        "-DCUTLASS_ENABLE_TENSOR_CORE_MMA=1",
        "-w",
        f"-gencode=arch=compute_{arch},code=[{','.join(code)}]",
        config.cuda.compile_opt_level,
        "-std=c++17",
        "--expt-relaxed-constexpr",
        "-DNDEBUG",
    ]
    if config.is_fbcode():
        options.extend(["-ccbin", os.path.dirname(build_paths.gcc())])
    if config.cuda.enable_debug_info:
        options.extend(["-lineinfo", "-g", "-DCUTLASS_DEBUG_TRACE_LEVEL=1"])
    if config.cuda.enable_ptxas_info:
        options.extend(
            [
                "--keep",  # Keep the intermediate files for debugging (including ptx, sass, cubin etc.)
                "--ptxas-options=--warn-on-local-memory-usage",  # warn us if local memory is used in CUDA Kernels
                "--ptxas-options=--warn-on-spills",  # warn us if register spilling happens in CUDA Kernels
                "--resource-usage",  # Report on CUDA resource usage (shared mem, registers etc.)
                "--source-in-ptx",
            ]
        )  # Annotate the ptx file with source information
    if config.cuda.use_fast_math:
        options.extend(
            [
                "--use_fast_math",
                "-DCUTLASS_USE_TANH_FOR_SIGMOID=1",
            ]
        )
    return options


def cuda_compile_command(
    src_files: List[str],
    dst_file: str,
    dst_file_ext: str,
    extra_args: Optional[List[str]] = None,
) -> str:
    if extra_args is None:
        extra_args = []
    include_paths = _cutlass_include_paths()
    cuda_lib_options = _cuda_lib_options()
    nvcc_host_compiler_options = _nvcc_host_compiler_options()
    nvcc_compiler_options = _nvcc_compiler_options()
    options = (
        nvcc_compiler_options
        + extra_args
        + [
            f"-Xcompiler {opt}" if "=" in opt else f"-Xcompiler={opt}"
            for opt in nvcc_host_compiler_options
        ]
        + ["-I" + path for path in include_paths]
        + cuda_lib_options
    )
    src_file = " ".join(src_files)
    res = ""
    if dst_file_ext == "o":
        res = f"{_cuda_compiler()} {' '.join(options)} -c -o {dst_file} {src_file}"
    elif dst_file_ext == "so":
        options.append("-shared")
        res = f"{_cuda_compiler()} {' '.join(options)} -o {dst_file} {src_file}"
    elif dst_file_ext == "exe":
        res = f"{_cuda_compiler()} {' '.join(options)} -o {dst_file} {src_file}"
    else:
        raise NotImplementedError(f"Unsupported output file suffix {dst_file_ext}!")
    log.debug("CUDA command: %s", res)
    return res


class DLLWrapper:
    """A wrapper for a dynamic library."""

    def __init__(
        self,
        lib_path: str,
    ):
        self.lib_path = lib_path
        self.is_open = False
        self.DLL = cdll.LoadLibrary(lib_path)
        self.is_open = True

    def close(self):
        if self.is_open:
            self._dlclose()
            self.is_open = False

    def _dlclose(self):
        f_dlclose = None

        if is_linux():
            syms = CDLL(None)
            if not hasattr(syms, "dlclose"):
                # Apline Linux
                syms = CDLL("libc.so")

            if hasattr(syms, "dlclose"):
                f_dlclose = syms.dlclose
        else:
            raise NotImplementedError("Unsupported env, failed to do dlclose!")

        if f_dlclose is not None:
            f_dlclose.argtypes = [c_void_p]
            f_dlclose(self.DLL._handle)
        else:
            log.warning(
                "dll unloading function was not found, library may not be unloaded properly!"
            )

    def __getattr__(self, name):
        if not self.is_open:
            raise RuntimeError(f"Cannot use closed DLL library: {self.lib_path}")

        method = getattr(self.DLL, name)

        def _wrapped_func(*args):
            err = method(*args)
            if err:
                raise RuntimeError(f"Error in function: {method.__name__}")

        return _wrapped_func

    def __enter__(self):
        return self

    def __exit__(self, *args):
        self.close()

    def __del__(self):
        self.close()


@clear_on_fresh_inductor_cache
class CUDACodeCache:
    @dataclasses.dataclass
    class CacheEntry:
        input_path: str
        output_path: str

    cache: Dict[str, CacheEntry] = {}
    cache_clear = staticmethod(cache.clear)
    _SOURCE_CODE_SUFFIX = "cu"

    @classmethod
    def write(cls, source_code, dst_file_ext) -> Tuple[str, str]:
        """
        Writes source code into a file with dst_file_ext as the file extension.
        Returns the hash key of source code, and the path to the file.
        """

        cuda_command = repr(
            cuda_compile_command(["dummy_input"], "dummy_output", dst_file_ext)
        )
        key, input_path = write(
            source_code, cls._SOURCE_CODE_SUFFIX, extra=cuda_command
        )
        return key, input_path

    @classmethod
    def compile(
        cls, source_code, dst_file_ext, extra_args: Optional[List[str]] = None
    ) -> Tuple[str, str, str]:
        """
        Compiles CUDA source_code into a file with dst_file_ext extension.
        Returns a tuple of dst_file_path, hash_key, source_code_path
        """
        key, input_path = cls.write(source_code, dst_file_ext)
        if key not in cls.cache:
            from filelock import FileLock

            lock_dir = get_lock_dir()
            lock = FileLock(os.path.join(lock_dir, key + ".lock"), timeout=LOCK_TIMEOUT)
            with lock:
                output_path = input_path[: -len(cls._SOURCE_CODE_SUFFIX)] + dst_file_ext
                if not os.path.exists(output_path):
                    cmd = cuda_compile_command(
                        [input_path], output_path, dst_file_ext, extra_args
                    )
                    start_time = time()
                    log.debug("CUDA Compilation: %s", cmd)
                    cmd_parts = cmd.split(" ")
                    try:
                        subprocess.check_output(
                            cmd_parts, stderr=subprocess.STDOUT, env=os.environ
                        )
                    except subprocess.CalledProcessError as error:
                        raise exc.CUDACompileError(cmd_parts, error.output) from error
                    end_time = time()
                    log_duration_msg = f"CUDA Compilation took {end_time-start_time} seconds. Compile command: {cmd}"
                    log.info(log_duration_msg)
                else:
                    log.debug(
                        "CUDA Compilation skipped: %s since output already exists",
                        input_path,
                    )
                cls.cache[key] = CUDACodeCache.CacheEntry(input_path, output_path)

        return (cls.cache[key].output_path, key, input_path)

    @classmethod
    def load(cls, source_code, dst_file_ext) -> Tuple[DLLWrapper, str, str]:
        """
        Compiles source code and loads the generated .so file.
        Returns a tuple of DLLWrapper, hash_key, source_code_path
        """

        if dst_file_ext != "so":
            raise RuntimeError(
                f"Only support loading a .so file for now. "
                f"Requested file extension: {dst_file_ext}. Source code: {source_code}"
            )
        dst_file_path, hash_key, source_code_path = cls.compile(
            source_code, dst_file_ext
        )
        return (DLLWrapper(dst_file_path), hash_key, source_code_path)


@clear_on_fresh_inductor_cache
class ROCmCodeCache:
    @dataclasses.dataclass
    class CacheEntry:
        input_path: str
        output_path: str

    cache: Dict[str, CacheEntry] = {}
    cache_clear = staticmethod(cache.clear)
    _SOURCE_CODE_SUFFIX = "cpp"
    _logged_compiler_version = False

    @classmethod
    def write(cls, source_code, dst_file_ext) -> Tuple[str, str]:
        """
        Writes source code into a file with dst_file_ext as the file extension.
        Returns the hash key of source code, and the path to the file.
        """

        cuda_command = repr(
            rocm_compile_command(["dummy_input"], "dummy_output", dst_file_ext)
        )
        key, input_path = write(
            source_code, cls._SOURCE_CODE_SUFFIX, extra=cuda_command
        )
        return key, input_path

    @classmethod
    def compile(
        cls, source_code, dst_file_ext, extra_args: Optional[List[str]] = None
    ) -> Tuple[str, str, str]:
        """
        Compiles source_code into a file with dst_file_ext extension,
        using the compile command specific for the ROCm platform.
        Returns a tuple of dst_file_path, hash_key, source_code_path
        """
        if not cls._logged_compiler_version:
            cls._logged_compiler_version = True
            log.debug(get_compiler_version_info(str(rocm_compiler())))

        key, input_path = cls.write(source_code, dst_file_ext)
        if key not in cls.cache:
            from filelock import FileLock

            lock_dir = get_lock_dir()
            lock = FileLock(os.path.join(lock_dir, key + ".lock"), timeout=LOCK_TIMEOUT)
            with lock:
                output_path = input_path[: -len(cls._SOURCE_CODE_SUFFIX)] + dst_file_ext
                if not os.path.exists(output_path):
                    cmd = rocm_compile_command(
                        [input_path], output_path, dst_file_ext, extra_args
                    )
                    start_time = time()
                    cmd_parts = cmd.split(" ")
                    try:
                        output = subprocess.check_output(
                            cmd_parts,
                            stderr=subprocess.STDOUT,
                            text=True,
                            env=os.environ,
                        )
                        log.debug("Compilation output: %s", output)
                    except subprocess.CalledProcessError as error:
                        raise exc.CUDACompileError(cmd_parts, error.output) from error
                    end_time = time()
                    log_duration_msg = f"Compilation took {end_time-start_time} seconds. Compile command: {cmd}"
                    log.info(log_duration_msg)
                else:
                    log.debug(
                        "Compilation skipped: %s since output already exists",
                        input_path,
                    )
                cls.cache[key] = ROCmCodeCache.CacheEntry(input_path, output_path)

        return (cls.cache[key].output_path, key, input_path)

    @classmethod
    def load(cls, source_code, dst_file_ext) -> Tuple[DLLWrapper, str, str]:
        """
        Compiles source code and loads the generated .so file.
        Returns a tuple of DLLWrapper, hash_key, source_code_path
        """

        if dst_file_ext != "so":
            raise RuntimeError(
                f"Only support loading a .so file for now. "
                f"Requested file extension: {dst_file_ext}. Source code: {source_code}"
            )
        dst_file_path, hash_key, source_code_path = cls.compile(
            source_code, dst_file_ext
        )
        return (DLLWrapper(dst_file_path), hash_key, source_code_path)


class CodeCacheFuture:
    def result(self):
        raise NotImplementedError


class TritonFuture(CodeCacheFuture):
    kernel: ModuleType

    def __init__(
        self,
        kernel: Any,
        future: Optional[Future[Any]],
    ) -> None:
        self.kernel = kernel
        self.future = future

    # @dynamo_utils.dynamo_timed
    def result(self) -> ModuleType:
        if self.future is not None:
            # If the worker failed this will throw an exception.
            result = self.future.result()
            assert result is None
            self.future = None
            self.kernel.precompile()
        return self.kernel


class LambdaFuture(CodeCacheFuture):
    def __init__(self, result_fn):
        self.result_fn = result_fn

    def result(self):
        return self.result_fn()<|MERGE_RESOLUTION|>--- conflicted
+++ resolved
@@ -1819,41 +1819,18 @@
             use_mmap_weights = not config.is_fbcode() and consts_size > 2_000_000_000
             if config.aot_inductor.force_mmap_weights:
                 use_mmap_weights = True
-<<<<<<< HEAD
-            (
-                object_output_name,
-                object_output_dir,
-            ) = get_name_and_dir_from_output_file_path(input_path)
-            object_builder = CppBuilder(
-                name=object_output_name,
-                sources=input_path,
-                output_dir=object_output_dir,
-                BuildOption=CppTorchCudaOptions(
-=======
-
             if config.aot_inductor.package:
                 (
                     object_output_name,
                     object_output_dir,
                 ) = get_name_and_dir_from_output_file_path(input_path)
                 object_build_options = CppTorchCudaOptions(
->>>>>>> e20fb5e9
                     vec_isa=picked_vec_isa,
                     cuda=cuda,
                     aot_mode=graph.aot_mode,
                     compile_only=True,
                     use_absolute_path=use_absolute_path,
                     use_mmap_weights=use_mmap_weights,
-<<<<<<< HEAD
-                ),
-            )
-            compile_cmd = object_builder.get_command_line()
-            output_o = object_builder.get_target_file_path()
-            log.debug("aot compilation command: %s", compile_cmd)
-            if fbcode_aot_cpu_re:
-                compile_file(input_path, output_o, compile_cmd.split())
-                os.chmod(output_o, 0o644)
-=======
                 )
                 object_builder = CppBuilder(
                     name=object_output_name,
@@ -1866,8 +1843,6 @@
 
                 compile_flags = os.path.splitext(input_path)[0] + "_compile_flags.json"
                 object_build_options.save_flags_to_file(compile_flags)
-
->>>>>>> e20fb5e9
             else:
                 # TODO: replace this with using the CppBuilder above
                 compile_cmd = cpp_compile_command(
@@ -1941,31 +1916,16 @@
                 "linux": _compile_consts_linux,
                 "darwin": _compile_consts_darwin,
             }[sys.platform](aot_constants)
-<<<<<<< HEAD
             output_name, output_dir = get_name_and_dir_from_output_file_path(output_so)
             so_builder = CppBuilder(
                 name=output_name,
                 sources=[output_o, consts_o],
                 output_dir=output_dir,
                 BuildOption=CppTorchCudaOptions(
-=======
-
-            if config.aot_inductor.package:
-                output_name, output_dir = get_name_and_dir_from_output_file_path(
-                    output_so
-                )
-                so_build_options = CppTorchCudaOptions(
->>>>>>> e20fb5e9
                     vec_isa=picked_vec_isa,
                     cuda=cuda,
                     aot_mode=graph.aot_mode,
                     use_absolute_path=use_absolute_path,
-<<<<<<< HEAD
-                ),
-            )
-            link_cmd = so_builder.get_command_line()
-            output_so = so_builder.get_target_file_path()
-=======
                 )
                 so_builder = CppBuilder(
                     name=output_name,
@@ -2002,7 +1962,6 @@
                 use_absolute_path=use_absolute_path,
             )
 
->>>>>>> e20fb5e9
             log.debug("aot linkage command: %s", link_cmd)
             if fbcode_aot_cpu_re:
                 compile_file([output_o, consts_o], output_so, link_cmd.split())
