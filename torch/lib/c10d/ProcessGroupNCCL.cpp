#include <c10/util/Optional.h>
#include <c10d/ProcessGroupNCCL.hpp>
#include <c10/util/Optional.h>

#include <exception>
#include <map>
#include <tuple>
#include <unordered_set>

#include <THC/THC.h>

#include <ATen/cuda/CUDAContext.h>
#include <c10/cuda/CUDAGuard.h>
#include <c10/util/Logging.h>
#include <c10d/ParamCommsUtils.hpp>
#include <torch/csrc/cuda/nccl.h>

#include <c10d/Utils.hpp>
namespace c10d {

constexpr const char* const kNCCLAbortedCommStoreKey = "NCCLABORTEDCOMM";

namespace {

<<<<<<< HEAD
  constexpr int kBytes = 8;
=======
constexpr int kBytes = 8;
>>>>>>> 078fadaa

// RAII helper class to manage NCCL group API and CUDA free mutex.
// The destructor is allowed to throw since this helper class only
// manages group and lock lifetimes.
struct AutoNcclGroup {
  AutoNcclGroup() {
    (c10::cuda::CUDACachingAllocator::getFreeMutex())->lock();
#if defined(NCCL_MAJOR) && (NCCL_MAJOR >= 2)
    C10D_NCCL_CHECK(ncclGroupStart());
#endif
  }
  ~AutoNcclGroup() noexcept(false) {
#if defined(NCCL_MAJOR) && (NCCL_MAJOR >= 2)
    C10D_NCCL_CHECK(ncclGroupEnd());
#endif
    (c10::cuda::CUDACachingAllocator::getFreeMutex())->unlock();
  }
};

// NCCL op mapping
const std::map<ReduceOp, ncclRedOp_t> ncclOp = {
    {ReduceOp::MIN, ncclMin},
    {ReduceOp::MAX, ncclMax},
    {ReduceOp::SUM, ncclSum},
    {ReduceOp::PRODUCT, ncclProd},
};

// NCCL type typing
std::map<at::ScalarType, ncclDataType_t> ncclDataType = {
    {at::kChar, ncclInt8},
    {at::kByte, ncclUint8},
    {at::kFloat, ncclFloat},
    {at::kDouble, ncclDouble},
    {at::kInt, ncclInt32},
    {at::kLong, ncclInt64},
    {at::kHalf, ncclHalf},
    {at::kBool, ncclUint8},
#if defined(__HIP_PLATFORM_HCC__) && HIP_VERSION >= 301
    {at::kBFloat16, ncclBfloat16},
#endif
};

// Helper function that gets the data type and issues error if not supported
ncclDataType_t getNcclDataType(at::ScalarType type) {
  auto it = ncclDataType.find(type);
  TORCH_CHECK(
      it != ncclDataType.end(),
      "Input tensor data type is not supported for NCCL process group: ",
      type);
  return it->second;
}

ncclRedOp_t getNcclReduceOp(const ReduceOp reduceOp, at::Tensor& input) {
  try {
    if (reduceOp == ReduceOp::SUM && input.scalar_type() == at::kBool) {
      // For bool tensors, map sum to max, which both represent a bitwise or.
      // This is to prevent overflow issues with sum, since we use uint8 to
      // represent a bool (see ncclDataType mapping).
      return ncclMax;
    }
    return ncclOp.at(reduceOp);
  } catch (const std::out_of_range& e) {
    switch (reduceOp) {
      case ReduceOp::BAND:
        throw std::runtime_error("Cannot use ReduceOp.BAND with NCCL");
        break;
      case ReduceOp::BOR:
        throw std::runtime_error("Cannot use ReduceOp.BOR with NCCL");
        break;
      case ReduceOp::BXOR:
        throw std::runtime_error("Cannot use ReduceOp.BXOR with NCCL");
        break;
      default:
        throw std::runtime_error("Unhandled ReduceOp");
        break;
    }
  }
}

// Get the deviceList String from the list of devices
std::string getKeyFromDevices(const std::vector<at::Device>& devices) {
  std::string deviceList;
  for (auto& device : devices) {
    if (deviceList.empty()) {
      deviceList = std::to_string(device.index());
    } else {
      deviceList += "," + std::to_string(device.index());
    }
  }
  return deviceList;
}

std::string getKeySendRecv(int myRank, int peer) {
  int lowRank = myRank < peer ? myRank : peer;
  int highRank = myRank < peer ? peer : myRank;
  std::string sendRecvPair =
      std::to_string(lowRank) + ":" + std::to_string(highRank);
  return sendRecvPair;
}

// Get the list of devices from list of tensors
std::vector<at::Device> getDeviceList(const std::vector<at::Tensor>& tensors) {
  std::vector<at::Device> res;
  res.reserve(tensors.size());
  for (auto& tensor : tensors) {
    res.push_back(tensor.device());
  }
  return res;
}

// [Sync Streams] Helper that lets the input ncclStreams to wait for the current
// stream. NCCL communications run on ncclStreams, but input tensors are
// allocated on different streams (i.e., current streams). Communications on
// ncclStreams cannot start before pending input tensor ops on current streams
// finish. Otherwise, ops on two streams might read/write same tensors
// concurrently.
//
// The synchronization above alone is not enough. We also need to make sure
// input tensors are not freed before their usages on ncclStreams finish. This
// can be achieved by calling c10::cuda::CUDACachingAllocator::recordStream,
// which remembers the usage stream (ncclStream), creates an event on the usage
// stream when GC attempts to free the input tensor, and delays GC until that
// event is done.
void syncStreams(
    const std::vector<at::Device>& devices,
    std::vector<at::cuda::CUDAEvent>& ncclEvents,
    std::vector<at::cuda::CUDAStream>& ncclStreams) {
  for (size_t i = 0; i < devices.size(); ++i) {
    at::cuda::CUDAStream& ncclStream = ncclStreams[i];
    at::cuda::CUDAEvent& ncclEvent = ncclEvents[i];
    ncclEvent.record(at::cuda::getCurrentCUDAStream(devices[i].index()));
    ncclEvent.block(ncclStream);
  }
}

// Given a ncclUniqueId, convert it to a string representation that can be put
// in the store.
std::string buildNcclUniqueIdStr(const ncclUniqueId& ncclID) {
  const uint8_t* bytes = reinterpret_cast<const uint8_t*>(&ncclID);
  std::ostringstream oss;
  for (size_t i = 0; i < NCCL_UNIQUE_ID_BYTES; i++) {
    oss << std::hex << static_cast<int>(bytes[i]);
  }
  return oss.str();
}

std::string getNcclAbortedCommStoreKey(const std::string ncclIdStr) {
  return std::string(kNCCLAbortedCommStoreKey) + ":" + ncclIdStr;
}

// Returns exception's what() given an exception_ptr instance.
std::string getExceptionMsgFromExceptionPtr(
    const std::exception_ptr& exceptionPtr) {
  TORCH_CHECK(exceptionPtr != nullptr);
  try {
    std::rethrow_exception(exceptionPtr);
  } catch (const std::exception& e) {
    return e.what();
  } catch (...) {
    return "Unknown exception type";
  }
}

} // namespace

const int64_t ProcessGroupNCCL::kWatchdogThreadSleepMillis = 10000;
const int64_t ProcessGroupNCCL::kWorkCleanupThreadSleepMillis = 1000;
constexpr int64_t kWaitForAbortCommStoreKey = 1000;
constexpr int64_t kSynchronizeBusyWaitMillis = 10;
thread_local uint64_t ProcessGroupNCCL::ncclActiveGroupCounter_ = 0;

std::ostream& operator<<(
    std::ostream& output,
    const ProcessGroupNCCL::WorkNCCL& workNCCL) {
  std::string workInfo;
  if (workNCCL.outputs_) {
    workInfo = c10::str(
        "WorkNCCL(",
        "OpType=",
        opTypeToString(workNCCL.opType_),
        ", TensorShape=",
        (*workNCCL.outputs_)[0].sizes(),
        ", Timeout(ms)=",
        workNCCL.opTimeout_.count(),
        ")");
  } else {
    workInfo = c10::str(
        "WorkNCCL(",
        "OpType=",
        opTypeToString(workNCCL.opType_),
        ", Timeout(ms)=",
        workNCCL.opTimeout_.count(),
        ")");
  }
  return output << workInfo;
}

ProcessGroupNCCL::WorkNCCL::WorkNCCL(
    const std::vector<at::Device>& devices,
    int rank,
    OpType opType,
<<<<<<< HEAD
    const char* profilingTitle, const c10::optional<std::vector<at::Tensor>>& inputs)
=======
    const char* profilingTitle,
    const c10::optional<std::vector<at::Tensor>>& inputs)
>>>>>>> 078fadaa
    : Work(rank, opType, profilingTitle, inputs),
      devices_(devices),
      workStartTime_(std::chrono::steady_clock::now()) {
  // Creates the CUDA event wrappers
  // Note: The actual events are lazily created when first recorded to with
  // DEFAULT_FLAGS = cudaEventDisableTiming.
  cudaEvents_ =
      std::make_shared<std::vector<at::cuda::CUDAEvent>>(devices.size());
  ncclComms_.resize(devices.size());
}

ProcessGroupNCCL::WorkNCCL::WorkNCCL(const WorkNCCL& w)
    : Work(w.rank_, w.opType_),
      std::enable_shared_from_this<WorkNCCL>(w),
      devices_(w.devices_),
      cudaEvents_(w.cudaEvents_),
      ncclComms_(w.ncclComms_),
      blockingWait_(w.blockingWait_),
      opTimeout_(w.opTimeout_),
      workStartTime_(w.workStartTime_) {
  completed_ = w.completed_;
  exception_ = w.exception_;
}

ProcessGroupNCCL::WorkNCCL::~WorkNCCL() {}

bool ProcessGroupNCCL::WorkNCCL::isCompleted() {
  checkAndSetException();
  return exception() || finishedGPUExecutionInternal();
}

bool ProcessGroupNCCL::WorkNCCL::isSuccess() const {
  if (exception()) {
    // Already detected an exception.
    return false;
  }

  return !checkForNCCLErrors(ncclComms_) && finishedGPUExecutionInternal();
}

void ProcessGroupNCCL::WorkNCCL::checkAndSetException() {
  if (exception()) {
    // We already have an exception.
    return;
  }

  auto exception_ptr = checkForNCCLErrors(ncclComms_);
  std::unique_lock<std::mutex> lock(mutex_);
  exception_ = exception_ptr;
  if (exception_) {
    LOG(INFO) << "[Rank " << rank_ << "]"
              << " found async exception when checking for NCCL errors: "
              << getExceptionMsgFromExceptionPtr(exception_);
  }
}

void ProcessGroupNCCL::WorkNCCL::setException(
    std::exception_ptr exception_ptr) {
  std::unique_lock<std::mutex> lock(mutex_);
  exception_ = exception_ptr;
}

// Helper that checks if the NCCL kernels are completed on the GPUs
bool ProcessGroupNCCL::WorkNCCL::finishedGPUExecution() {
  checkAndSetException();
  return finishedGPUExecutionInternal();
}

bool ProcessGroupNCCL::WorkNCCL::finishedGPUExecutionInternal() const {
  for (size_t i = 0; i < devices_.size(); ++i) {
    // Checking the work's corresponding CUDA events' status
    if (!(*cudaEvents_)[i].query()) {
      return false;
    }
  }
  return true;
}

void ProcessGroupNCCL::WorkNCCL::checkAndThrowException() {
  // Set the appropriate exception if found.
  checkAndSetException();

  // Throw an exception, only if we have a valid exception.
  if (exception()) {
    std::rethrow_exception(exception());
  }
}

void ProcessGroupNCCL::WorkNCCL::handleNCCLGuard() {
  std::lock_guard<std::mutex> lock(mutex_);
  completed_ = true;
  if (exception_) {
    auto exceptionMsg = c10::str(
        "Some NCCL operations have failed or timed out. Due to the ",
        "asynchronous nature of CUDA kernels, subsequent GPU operations ",
        "might run on corrupted/incomplete data. To avoid this inconsistency, ",
        "we are taking the entire process down.");
    LOG(ERROR) << exceptionMsg;
    C10_LOG_API_USAGE_ONCE("ProcessGroupNCCL.WorkNCCL.handleNCCLGuard");
    std::rethrow_exception(exception_);
  }
}

void ProcessGroupNCCL::WorkNCCL::synchronize() {
  // Call Synchronize without a timeout. We use this method to avoid adding a
  // timeout argument to the public synchronize API.
  synchronizeInternal(kNoTimeout);
}

void ProcessGroupNCCL::WorkNCCL::synchronizeStreams() {
  for (size_t i = 0; i < devices_.size(); ++i) {
    auto currentStream = at::cuda::getCurrentCUDAStream(devices_[i].index());
    // Block the current stream on the NCCL stream
    (*cudaEvents_)[i].block(currentStream);
  }
}

// Waiting on the work's corresponding CUDA events
void ProcessGroupNCCL::WorkNCCL::synchronizeInternal(
    std::chrono::milliseconds timeout) {
  synchronizeStreams();

  // In case of blocking, wait for the operation to complete.
  if (blockingWait_) {
    // Use the passed in timeout if provided, otherwise use the default
    // opTimeout for each WorkNCCL object.
    std::chrono::milliseconds workTimeout =
        timeout == kNoTimeout ? opTimeout_ : timeout;
    // Wait for the operation to complete.
    while (!isCompleted()) {
      if (timedOut()) {
        // When operation times out due to some errors that are not
        // detected by nccl communicators, ncclCommWatchdog can not check this
        // time out error and thus can not abort ncclComms accordingly.
        // So explicitly abort ncclComms here before throwing this timed out
        // exception to users, after this, ncclCommWatchdog can detect nccl
        // communicators are aborted and clean up devNCCLCommMap_ accordingly.
        // if throwing timed out excepiton without aborting nccl communicators
        // here, it was observed that CUDA GPU will have 100% utilization and
        // can not run new events successfully.
        for (const auto& ncclComm : ncclComms_) {
          ncclComm->ncclCommAbort();
          const auto& storeKey = getNcclAbortedCommStoreKey(
              buildNcclUniqueIdStr(ncclComm->getNcclId()));
          auto rankStr = std::to_string(rank_);
          store_->set(
              storeKey,
              std::vector<uint8_t>(
                  reinterpret_cast<const uint8_t*>(rankStr.data()),
                  reinterpret_cast<const uint8_t*>(rankStr.data()) +
                      rankStr.size()));
          LOG(INFO) << "[Rank " << rank_
                    << "] Wrote aborted communicator id to store: " << storeKey;
        }
        auto currentTimepoint = std::chrono::steady_clock::now();
        auto timeElapsed =
            std::chrono::duration_cast<std::chrono::milliseconds>(
                currentTimepoint - workStartTime_);
        std::string exceptionMsg = c10::str(
            "[Rank ",
            rank_,
            "] ",
            "Caught collective operation timeout: ",
            (*this),
            " ran for ",
            timeElapsed.count(),
            " milliseconds before timing out.");
        throw std::runtime_error(exceptionMsg);
      }
      // Check for errors and throw appropriate exception.
      checkAndThrowException();
      std::this_thread::sleep_for(
          std::chrono::milliseconds(kSynchronizeBusyWaitMillis));
    }
    checkAndThrowException();
  }

  // Device synchronize only after we've completed timeout checks.
  if (!barrierTensors_.empty()) {
    // If we use the work to do barrier, we should block here
    for (auto& device : devices_) {
      at::cuda::CUDAGuard gpuGuard(device);
      AT_CUDA_CHECK(cudaDeviceSynchronize());
    }
  }
}

// Same as calling synchronize().
bool ProcessGroupNCCL::WorkNCCL::wait(std::chrono::milliseconds timeout) {
  RECORD_PARAM_COMMS(
<<<<<<< HEAD
      rank_,      // rank
      "wait",     // colName
      0,          // inSize
      0,          // outSize
      at::kByte,  // dType
      {},         // inSplitSizes
      {});        // outSplitSizes
=======
      rank_,                    // rank
      "wait",                   // colName
      0,                        // inSize
      0,                        // outSize
      at::kByte,                // dType
      std::vector<int64_t>(),   // inSplitSizes
      std::vector<int64_t>());  // outSplitSizes
>>>>>>> 078fadaa
  synchronizeInternal(timeout);
  // Always return true, because abort API is not implemented.
  return true;
}

void ProcessGroupNCCL::WorkNCCL::abort() {
  TORCH_CHECK(false, "ProcessGroupNCCL::WorkNCCL::abort not implemented.");
}

bool ProcessGroupNCCL::WorkNCCL::timedOut() {
  auto currentTimepoint = std::chrono::steady_clock::now();
  return (
      std::chrono::duration_cast<std::chrono::milliseconds>(
          currentTimepoint - workStartTime_) >= opTimeout_);
}

ProcessGroupNCCL::ProcessGroupNCCL(
    const c10::intrusive_ptr<Store>& store,
    int rank,
    int size,
    c10::intrusive_ptr<Options> options)
    : ProcessGroup(rank, size),
      store_(store),
      options_(options),
      ncclCommCounter_(0),
      terminateProcessGroup_(false) {
<<<<<<< HEAD
  TORCH_CHECK(at::cuda::getNumGPUs() != 0,
    "ProcessGroupNCCL is only supported with GPUs, no GPUs found!");
=======
  TORCH_CHECK(
      at::cuda::getNumGPUs() != 0,
      "ProcessGroupNCCL is only supported with GPUs, no GPUs found!");
>>>>>>> 078fadaa
  blockingWait_ = parseEnvVarFlag(NCCL_BLOCKING_WAIT);
  asyncErrorHandling_ = parseEnvVarFlag(NCCL_ASYNC_ERROR_HANDLING);

  if (blockingWait_ && asyncErrorHandling_) {
    LOG(INFO) << "[Rank " << rank_
              << "] NCCL_BLOCKING_WAIT and NCCL_ASYNC_ERROR_HANDLING "
              << "should not both be enabled. "
              << "Only NCCL_BLOCKING_WAIT is being used in this process.";
    asyncErrorHandling_ = false;
  }

#ifdef ENABLE_NCCL_ERROR_CHECKING
  ncclCommWatchdogThread_ =
      std::thread(&ProcessGroupNCCL::ncclCommWatchdog, this);
#endif

  if (asyncErrorHandling_) {
    workCleanupThread_ = std::thread(&ProcessGroupNCCL::workCleanupLoop, this);
  }

<<<<<<< HEAD
  const char * ncclDebugLevel = std::getenv("NCCL_DEBUG");
=======
  const char* ncclDebugLevel = std::getenv("NCCL_DEBUG");
>>>>>>> 078fadaa

  if (!ncclDebugLevel) {
    ncclDebugLevel = "UNSET";
  }

  LOG(INFO) << "[Rank " << rank_
            << "] ProcessGroupNCCL initialized with following options:"
            << "\nNCCL_ASYNC_ERROR_HANDLING: " << asyncErrorHandling_
            << "\nNCCL_BLOCKING_WAIT: " << blockingWait_
            << "\nTIMEOUT(ms): " << options_->timeout.count()
            << "\nUSE_HIGH_PRIORITY_STREAM: "
            << options_->is_high_priority_stream
            << "\nNCCL_DEBUG: " << ncclDebugLevel;
}

void ProcessGroupNCCL::setSequenceNumberForGroup() {
  if (rank_ == 0) {
    // Create and broadcast sequence number
    auto seq = 1 + rand();
    sequenceNum_ = c10d::SequenceNum(seq);
    std::vector<uint8_t> values = c10d::toVec<uint8_t>(seq, kBytes);
    store_->set(kSeqNumStoreKey, values);
  } else {
    // Read rank 0's sequence number from store.
<<<<<<< HEAD
   sequenceNum_ = c10d::SequenceNum();
   store_->wait({kSeqNumStoreKey}, options_->timeout);
   std::vector<uint8_t> values = store_->get(kSeqNumStoreKey);
   uint64_t num = c10d::fromVec<uint8_t>(values);
   sequenceNum_->set(num);
   }
=======
    sequenceNum_ = c10d::SequenceNum();
    store_->wait({kSeqNumStoreKey}, options_->timeout);
    std::vector<uint8_t> values = store_->get(kSeqNumStoreKey);
    uint64_t num = c10d::fromVec<uint8_t>(values);
    sequenceNum_->set(num);
  }
>>>>>>> 078fadaa
}

uint64_t ProcessGroupNCCL::getSequenceNumberForGroup() {
  TORCH_CHECK(
<<<<<<< HEAD
    sequenceNum_ != c10::nullopt,
    "Sequence number is not set for rank ", rank_
  );
  return sequenceNum_->get();

=======
      sequenceNum_ != c10::nullopt,
      "Sequence number is not set for rank ",
      rank_);
  return sequenceNum_->get();
>>>>>>> 078fadaa
}

ProcessGroupNCCL::~ProcessGroupNCCL() {
  terminateProcessGroup_.store(true);

  watchdogCV_.notify_one();
#ifdef ENABLE_NCCL_ERROR_CHECKING
  ncclCommWatchdogThread_.join();
#endif

  if (asyncErrorHandling_) {
    workMetaListCV_.notify_one();
    workCleanupThread_.join();
  }

  {
    // Abort all NCCL Communicators on Process Group Destruction
    std::lock_guard<std::mutex> lock(mutex_);
<<<<<<< HEAD
    for (auto & it : devNCCLCommMap_) {
=======
    for (auto& it : devNCCLCommMap_) {
>>>>>>> 078fadaa
      auto& ncclComms = it.second;

      for (const auto& ncclComm : ncclComms) {
        ncclComm->ncclCommAbort();
      }
    }
  }
<<<<<<< HEAD

=======
>>>>>>> 078fadaa
}

void ProcessGroupNCCL::abortTimedOutCollectives(
    std::unordered_set<std::string>& abortedCommIds) {
  std::unique_lock<std::mutex> lock(workMetaListMutex_);
  for (auto& work : workMetaList_) {
    work.checkAndSetException();
    // Aborting NCCL Communicators due to errors is already handled above.
    if (work.exception()) {
      continue;
    }

    // Check for Timeouts in the WorkNCCL Operations, and abort all
    // communicators accordingly.
    if (work.timedOut()) {
      auto currentTimepoint = std::chrono::steady_clock::now();
      auto timeElapsed = std::chrono::duration_cast<std::chrono::milliseconds>(
          currentTimepoint - work.workStartTime_);
<<<<<<< HEAD
      std::string exceptionMsg = c10::str("[Rank ", rank_, "] ",
                                          "Watchdog caught collective operation timeout: ",
                                          work,
                                          " ran for ",
                                          timeElapsed.count(),
                                          " milliseconds before timing out.");
      LOG(ERROR) << exceptionMsg;
      std::exception_ptr exception_ptr = std::make_exception_ptr(
          std::runtime_error(exceptionMsg));
=======
      std::string exceptionMsg = c10::str(
          "[Rank ",
          rank_,
          "] ",
          "Watchdog caught collective operation timeout: ",
          work,
          " ran for ",
          timeElapsed.count(),
          " milliseconds before timing out.");
      LOG(ERROR) << exceptionMsg;
      std::exception_ptr exception_ptr =
          std::make_exception_ptr(std::runtime_error(exceptionMsg));
>>>>>>> 078fadaa
      work.setException(exception_ptr);
      for (const auto& ncclComm : work.ncclComms_) {
        ncclComm->ncclCommAbort();
        abortedCommIds.emplace(buildNcclUniqueIdStr(ncclComm->getNcclId()));
      }
    }
  }
}

void ProcessGroupNCCL::ncclCommWatchdog() {
  try {
    LOG(INFO) << "[Rank " << rank_ << "] NCCL watchdog thread started!";
    ncclCommWatchdogInternal();
    LOG(INFO) << "[Rank " << rank_
              << "] NCCL watchdog thread terminated normally";
  } catch (std::exception& e) {
    LOG(INFO) << "[Rank " << rank_
              << "] NCCL watchdog thread terminated with exception: "
              << e.what();
  } catch (...) {
    LOG(INFO) << "[Rank " << rank_
              << "] NCCL watchdog thread terminated with unknown exception";
  }
}

void ProcessGroupNCCL::ncclCommWatchdogInternal() {
  while (!terminateProcessGroup_.load()) {
    std::unordered_set<std::string> abortedCommIds;
    std::unordered_set<std::string> allCommIds;

    {
      // Loop through the cache of communicators for NCCL errors.
      std::lock_guard<std::mutex> lock(mutex_);
<<<<<<< HEAD
      for (auto & it : devNCCLCommMap_) {
=======
      for (auto& it : devNCCLCommMap_) {
>>>>>>> 078fadaa
        auto& ncclComms = it.second;

        for (const auto& ncclComm : ncclComms) {
          allCommIds.emplace(buildNcclUniqueIdStr(ncclComm->getNcclId()));
        }
        std::exception_ptr ncclErrorException = checkForNCCLErrors(ncclComms);
        if (ncclErrorException) {
<<<<<<< HEAD

          LOG(INFO) << "[Rank " << rank_
                    << "] Received NCCL errors for communicators in the cache: \n"
                    << "NCCL error: \n"
                    << getExceptionMsgFromExceptionPtr(ncclErrorException);
=======
          LOG(INFO)
              << "[Rank " << rank_
              << "] Received NCCL errors for communicators in the cache: \n"
              << "NCCL error: \n"
              << getExceptionMsgFromExceptionPtr(ncclErrorException);
>>>>>>> 078fadaa

          if (blockingWait_ || asyncErrorHandling_) {
            LOG(INFO) << "[Rank " << rank_
                      << "] Aborting communicators that received errors";
            // We abort NCCL communicators that have received errors from this
            // thread, and exceptions are set on the corresponding work objects.
            // The workCleanupThread will then loop through the unfinished
            // collectives and throw exceptions if an exception has been set on
            // any of the work objects from this thread.
            for (const auto& ncclComm : ncclComms) {
              ncclComm->ncclCommAbort();
              // Note that we don't remove the aborted communicators from the
              // cache. The reason is that if we do remove the communicator
              // from the cache, it is possible that a new collective operation
              // calls `ncclCommInitRank` to create a new communicator whereas
              // other ranks might have failed/timed out and didn't enter
              // `ncclCommInitRank`. As a result, when there is a failure on
              // a communicator the application receives an exception and its
              // their responsibility to destroy the process group and recreate
              // it to recover from errors.
              abortedCommIds.emplace(
                  buildNcclUniqueIdStr(ncclComm->getNcclId()));
            }
          }
        }
      }
    }

    if (asyncErrorHandling_) {
      abortTimedOutCollectives(abortedCommIds);
    }

    if (blockingWait_) {
      // When we abort a communicator on one rank, it is likely that might cause
      // other ranks to hang indefinitely. As a result, whenever we abort a
      // communicator, we write its ID to the store. The watchdog on other ranks
      // then monitor the store, find an aborted communicator ID and abort their
      // respective communicator as well.

      // Record the aborted communicators locally and in the store.
      for (const auto& abortedCommId : abortedCommIds) {
        abortedComms_.emplace(abortedCommId);
        const auto& storeKey = getNcclAbortedCommStoreKey(abortedCommId);
        auto rankStr = std::to_string(rank_);
        store_->set(
            storeKey,
            std::vector<uint8_t>(
                reinterpret_cast<const uint8_t*>(rankStr.data()),
                reinterpret_cast<const uint8_t*>(rankStr.data()) +
                    rankStr.size()));
        LOG(INFO) << "[Rank " << rank_
                  << "] Watchdog wrote aborted communicator id to store: "
                  << storeKey;
      }

      // Check for any communicators in the store and abort them if needed.
      for (const auto& commId : allCommIds) {
        if (abortedComms_.find(commId) == abortedComms_.end()) {
          // Check if we need to abort them if not already aborted (shouldn't
          // wait more than the watchdog sleep time.).
          const auto& storeKey = getNcclAbortedCommStoreKey(commId);
          try {
            store_->wait(
                {storeKey},
                std::chrono::milliseconds(kWaitForAbortCommStoreKey));
            auto val = store_->get(storeKey);
            std::string rank(reinterpret_cast<char*>(val.data()), val.size());
            LOG(INFO) << "[Rank " << rank_
                      << "] Found key in store: " << storeKey
                      << ", from rank: " << rank
                      << ", aborting appropriate communicators";

            // Now abort the appropriate communicators.
            std::lock_guard<std::mutex> lock(mutex_);
            auto it = ncclIdToCommMap_.find(commId);
            TORCH_INTERNAL_ASSERT(it != ncclIdToCommMap_.end());
            for (const auto& ncclComm : it->second) {
              ncclComm->ncclCommAbort();
            }
            abortedComms_.emplace(commId);
            LOG(INFO) << "[Rank " << rank_
                      << "] Aborted communicators for key in store: "
                      << storeKey;
          } catch (std::exception& e) {
            VLOG(1) << "Did not find key in store: " << storeKey
                    << ", error: " << e.what();
          }
        }
      }
    }

    std::unique_lock<std::mutex> lock(watchdogCVMutex_);
    watchdogCV_.wait_for(
        lock,
        std::chrono::milliseconds(kWatchdogThreadSleepMillis),
        [&]() -> bool { return terminateProcessGroup_.load(); });
  }
}

void ProcessGroupNCCL::workCleanupLoop() {
  bool done = false;
  while (!terminateProcessGroup_.load() || !done) {
    std::list<WorkNCCL> doneWorks;
    {
      std::unique_lock<std::mutex> lock(workMetaListMutex_);
      // We busy-poll the work vector every kWatchdogThreadSleepMillis
      // milliseconds as long as the atomic is True.
      workMetaListCV_.wait_for(
          lock,
          std::chrono::milliseconds(kWorkCleanupThreadSleepMillis),
          [&]() -> bool { return terminateProcessGroup_.load(); });

      for (auto it = workMetaList_.begin(); it != workMetaList_.end();
           /* no increment*/) {
        auto& work = *it;
        if (work.isCompleted()) {
          // Handle Exceptions on failed GPU operations and remove completed
          // workNCCL objects from work vector.
          if (!terminateProcessGroup_.load()) {
            work.handleNCCLGuard();
          }
          doneWorks.push_back(std::move(*it));
          it = workMetaList_.erase(it);
        } else {
          // Increment the iterator if the current WorkNCCL object is not
          // completed.
          ++it;
        }
      }
      done = workMetaList_.empty();
    }
    doneWorks.clear();
  }
}

std::exception_ptr ProcessGroupNCCL::WorkNCCL::checkForNCCLErrors(
    const std::vector<std::shared_ptr<NCCLComm>>& ncclComms) const {
  return checkForNCCLErrorsInternal(ncclComms);
}

std::exception_ptr ProcessGroupNCCL::checkForNCCLErrors(
    const std::vector<std::shared_ptr<NCCLComm>>& ncclComms) {
  return checkForNCCLErrorsInternal(ncclComms);
}

std::exception_ptr ProcessGroupNCCL::checkForNCCLErrorsInternal(
    const std::vector<std::shared_ptr<NCCLComm>>& ncclComms) {
  for (const auto& ncclComm : ncclComms) {
    ncclResult_t ncclAsyncErr = ncclComm->checkForNcclError();
    if (ncclAsyncErr != ncclSuccess) {
      return std::make_exception_ptr(std::runtime_error(
          "NCCL error: " + ncclGetErrorWithVersion(ncclAsyncErr) + "\n" +
          getNcclErrorDetailStr(ncclAsyncErr)));
    }
  }

  return nullptr;
}

void ProcessGroupNCCL::broadcastUniqueNCCLID(
    ncclUniqueId* ncclID,
    OpType opType,
    const std::string& p2pKey,
    int p2pRank) {
  // For collective operations:
  // For every NCCL communicator that we create we need to broadcast
  // a unique ID from rank 0 to all other ranks. This broadcast is
  // done by rank 0 setting a key in the store and all other ranks
  // retrieving the contents of that key. A single process group
  // may create multiple NCCL communicators, so we use a sequence
  // number to differentiate between them.
  // For point-to-point operations:
  // The sequence number will only be increased on 2 out of all the
  // processes in a Process Group. So all following collective
  // operations will see different sequence numbers which will cause
  // runtime errors. To avoid that, use the src:target pair instead
  // of sequence number for p2p communications.

  std::string storeKey;
  if (!isP2POp(opType)) {
    storeKey = std::to_string(ncclCommCounter_++);
  } else {
    storeKey = p2pKey;
  }
  if (rank_ == 0 || (isP2POp(opType) && p2pRank == 0)) {
    auto vec = std::vector<uint8_t>(
        reinterpret_cast<uint8_t*>(ncclID),
        reinterpret_cast<uint8_t*>(ncclID) + NCCL_UNIQUE_ID_BYTES);
    store_->set(storeKey, vec);
  } else {
    auto vec = store_->get(storeKey);
    TORCH_CHECK(vec.size() == NCCL_UNIQUE_ID_BYTES);
    std::memcpy(ncclID, vec.data(), vec.size());
  }
}

std::vector<std::shared_ptr<NCCLComm>>& ProcessGroupNCCL::getNCCLComm(
    const std::string& devicesKey,
    const std::vector<at::Device>& devices,
    OpType opType,
    int p2pRank,
    bool isSendRecvSelf) {
  // Sanity check
  if (devicesKey.empty()) {
    throw std::runtime_error(
        "Not able to create/get the NCCL Communicator since "
        "the GPU devices are not known");
  }

  for (auto& device : devices) {
    usedDeviceIdxs_.insert(device.index());
  }

  {
    std::lock_guard<std::mutex> lock(mutex_);
    if (devNCCLCommMap_.find(devicesKey) != devNCCLCommMap_.end()) {
      // Reuse the cached communicator if there is one.
      return devNCCLCommMap_[devicesKey];
    }
  }

  // NCCL communicator not cached, create a new entry
  std::vector<std::shared_ptr<NCCLComm>> ncclComms;
  ncclComms.resize(devices.size());

  // Create the unique NCCL ID and broadcast it
  ncclUniqueId ncclID;

  // For point-to-point communication, lower rank of the two will get unique id.
  if (rank_ == 0 || (isP2POp(opType) && p2pRank == 0)) {
    C10D_NCCL_CHECK(ncclGetUniqueId(&ncclID));
  }

  // For point-to-point communication on the same process, don't need broadcast.
  if (!isSendRecvSelf) {
    // Broadcast so that each process can have a unique NCCL ID
    broadcastUniqueNCCLID(&ncclID, opType, devicesKey, p2pRank);
  }

  at::cuda::OptionalCUDAGuard gpuGuard;

  std::vector<at::cuda::CUDAStream> streamVal;
  streamVal.reserve(devices.size());

  // [Group Start/End Note] This is used to ensure that nccl communicator will
  // be created before communication primitives are called. Let's look at this
  // example: Using the batch_isend_irecv to send a tensor to a target process.
  // On the sender side, the corresponding underlying NCCL calls will look like
  //   ncclGroupStart() // This is in batch_isend_irecv
  //   ncclGroupStart() // This is [Note 1]
  //   ncclCommInitRank() // Inside NCCLComm::create
  //   ncclSend()
  //   ncclGroupEnd() // This is [Note 2]
  //   ncclGroupEnd() // This is in batch_isend_irecv
  // With this pattern, the nccl communicator will be created in the last
  // ncclGroupEnd which means when ncclSend is processed, the passed
  // communicator argument is NULL which will lead to runtime error. So we need
  // to "close" all active nccl groups to ensure nccl communicator is actually
  // created before encountering any communication calls. This is why we need
  // the following for loop.
  for (size_t i = 0; i < ncclActiveGroupCounter_; ++i) {
    C10D_NCCL_CHECK(ncclGroupEnd());
  }

  // [Note 1] Create the NCCL communicators for each GPU
  C10D_NCCL_CHECK(ncclGroupStart());

  for (size_t i = 0; i < devices.size(); ++i) {
    // GPU world size and GPU rank
    int numRanks, rank;

    if (!isP2POp(opType)) {
      numRanks = getSize() * devices.size();
      rank = getRank() * devices.size() + i;
    } else if (isSendRecvSelf) {
      // Same process send and recv.
      numRanks = 1;
      rank = 0;
    } else {
      // For point-to-point operation, there are only 2 processes involved so
      // the GPU rank is either 0 or 1.
      numRanks = 2;
      rank = p2pRank;
    }
    // Get the device index
    int deviceIndex = devices[i].index();

    gpuGuard.set_index(deviceIndex);
    ncclComms[i] = NCCLComm::create(numRanks, rank, ncclID);

    // Creates the NCCL streams
    streamVal.push_back(
        at::cuda::getStreamFromPool(options_->is_high_priority_stream));
  }

  // [Note 2 ]
  C10D_NCCL_CHECK(ncclGroupEnd());

  // See [Group Start/End Note]
  for (size_t i = 0; i < ncclActiveGroupCounter_; ++i) {
    C10D_NCCL_CHECK(ncclGroupStart());
  }

  ncclStreams_.emplace(devicesKey, std::move(streamVal));

  // Note: these events are created with the (default) cudaEventDisableTiming
  // flag This flag provides the best performance when used with
  // cudaStreamWaitEvent() and cudaEventQuery(). Since we here don't measure the
  // performance using cudaEvent, this should be set.
  ncclEvents_.emplace(
      std::piecewise_construct,
      std::make_tuple(devicesKey),
      std::make_tuple(devices.size()));

  // Hold the lock before modifying the cache.
  std::lock_guard<std::mutex> lock(mutex_);

  // Record the communicators based on ncclUniqueId.
  ncclIdToCommMap_.emplace(buildNcclUniqueIdStr(ncclID), ncclComms);

  // Move the NCCL resource to cache
  devNCCLCommMap_.emplace(devicesKey, std::move(ncclComms));
  return devNCCLCommMap_[devicesKey];
}

namespace {

// Check validity of tensor
void check_gpu_single_tensor(const at::Tensor& tensor) {
  if (!tensor.is_cuda() || tensor.is_sparse()) {
    throw std::runtime_error("Tensors must be CUDA and dense");
  }
  if (!tensor.is_contiguous()) {
    throw std::runtime_error("Tensors must be contiguous");
  }
}

// Check that all `tensors' have the same type and shape and are distributed
// across distinct GPUs.
void check_gpu_tensors(const std::vector<at::Tensor>& tensors) {
  if (tensors.size() == 0) {
    throw std::runtime_error("Tensor list must be nonempty");
  }
  if (tensors.size() > static_cast<size_t>(at::cuda::getNumGPUs())) {
    throw std::runtime_error(
        "Tensor list mustn't be larger than the number of available GPUs");
  }

  const auto& first = tensors.front();

  // Set for ensuring that tensors are on separate devices.
  std::unordered_set<decltype(first.get_device())> usedDevices;
  usedDevices.reserve(tensors.size());

  for (const auto& t : tensors) {
    if (!t.is_cuda() || t.is_sparse()) {
      throw std::runtime_error("Tensors must be CUDA and dense");
    }
    if (t.scalar_type() != first.scalar_type()) {
      throw std::runtime_error("Tensors must have identical type");
    }
    if (t.sizes() != first.sizes()) {
      throw std::runtime_error("Tensors must have identical size");
    }
    if (t.strides() != first.strides()) {
      throw std::runtime_error("Tensors must have identical strides");
    }
    if (!t.is_non_overlapping_and_dense()) {
      throw std::runtime_error("Tensors must be non-overlapping and dense");
    }
    const auto inserted = usedDevices.insert(t.get_device()).second;
    if (!inserted) {
      throw std::runtime_error("Tensors must be on distinct GPU devices");
    }
  }
}

// Flatten each list in `tensor_lists' for a gather or scatter operation, and
// ensure compatibility with the corresponding tensor in `other'.
std::vector<at::Tensor> flatten_for_scatter_gather(
    std::vector<std::vector<at::Tensor>>& tensor_lists,
    std::vector<at::Tensor>& other,
    size_t world_size) {
  if (tensor_lists.size() != other.size()) {
    throw std::runtime_error(
        "Tensor list operands to scatter/gather must have the same length");
  }
  const auto num_devices = tensor_lists.size();

  std::vector<at::Tensor> flattened;
  flattened.resize(num_devices);

  for (auto i = size_t{}; i < num_devices; ++i) {
    if (tensor_lists[i].size() != world_size * num_devices) {
      throw std::runtime_error(
          "Tensor list input to scatter/gather must match number of collective"
          " participants");
    }

    // Only check device match for the first tensor in the list; the call to
    // newLikeFlat() below will check the rest.
    if (tensor_lists[i].front().get_device() != other[i].get_device()) {
      throw std::runtime_error(
          "Corresponding input/output tensors to scatter/gather must all reside"
          " on the same device");
    }

    for (const auto& t : tensor_lists[i]) {
      if (t.numel() != other[i].numel()) {
        throw std::runtime_error(
            "All tensor operands to scatter/gather must have the same number of elements");
      }
    }
    // Flatten the tensors (from all ranks) into a single big tensor.
    flattened[i] = newLikeFlat(tensor_lists, i);
  }
  return flattened;
}

} // namespace

c10::intrusive_ptr<ProcessGroupNCCL::WorkNCCL> ProcessGroupNCCL::initWork(
    std::vector<at::Device> devices,
    int rank,
    OpType opType,
<<<<<<< HEAD
    const char* profilingTitle, const c10::optional<std::vector<at::Tensor>>& inputs) {
  return c10::make_intrusive<ProcessGroupNCCL::WorkNCCL>(devices, rank, opType, profilingTitle, inputs);
=======
    const char* profilingTitle,
    const c10::optional<std::vector<at::Tensor>>& inputs) {
  return c10::make_intrusive<ProcessGroupNCCL::WorkNCCL>(
      devices, rank, opType, profilingTitle, inputs);
>>>>>>> 078fadaa
}

std::vector<at::Tensor> ProcessGroupNCCL::WorkNCCL::result() {
  return *outputs_;
}

c10::intrusive_ptr<c10::ivalue::Future> ProcessGroupNCCL::WorkNCCL::
    getFuture() {
  return future_;
}

void ProcessGroupNCCL::workEnqueue(
    c10::intrusive_ptr<ProcessGroupNCCL::WorkNCCL> work) {
  if (!terminateProcessGroup_.load()) {
    std::lock_guard<std::mutex> lock(workMetaListMutex_);
    // Avoid view tensors to be processed in cleanup thread.
    // View tensors' destruction invokes autograd_meta, which
    // needs to be destructed in user thread. Otherwise will
    // get deadlock. Here we enqueue work without outputs_.
    workMetaList_.emplace_back(WorkNCCL(*work));
  }
}

<<<<<<< HEAD
ProcessGroupNCCL::Options::Options(
    std::chrono::milliseconds timeout,
    bool is_high_priority_stream)
    : ProcessGroup::Options(timeout, NCCL_BACKEND_NAME),
=======
ProcessGroupNCCL::Options::Options(bool is_high_priority_stream)
    : ProcessGroup::Options(NCCL_BACKEND_NAME),
>>>>>>> 078fadaa
      is_high_priority_stream(is_high_priority_stream) {}

template <typename Fn, typename PreProcess, typename PostProcess>
c10::intrusive_ptr<ProcessGroup::Work> ProcessGroupNCCL::collective(
    std::vector<at::Tensor>& inputs,
    std::vector<at::Tensor>& outputs,
    Fn fn,
    PreProcess pre,
    PostProcess post,
    OpType opType,
    const char* profilingTitle) {

  // Bump collective counter
  if (sequenceNum_) {
    sequenceNum_->increment();
  }
  const auto devices = getDeviceList(inputs);
  const auto key = getKeyFromDevices(devices);
  auto& ncclComms = getNCCLComm(key, devices, opType);

  // First let NCCL streams wait for input tensors allocation streams
  syncStreams(devices, ncclEvents_[key], ncclStreams_[key]);

  // Work itself will create the CUDA events on all GPUs of tensors
  bool can_profile = outputs.size() == 1;
<<<<<<< HEAD
  auto work = initWork(devices, rank_, opType, can_profile ? profilingTitle : nullptr, can_profile ? c10::optional<std::vector<at::Tensor>>(inputs) : c10::nullopt);
=======
  auto work = initWork(
      devices,
      rank_,
      opType,
      can_profile ? profilingTitle : nullptr,
      can_profile ? c10::optional<std::vector<at::Tensor>>(inputs)
                  : c10::nullopt);
>>>>>>> 078fadaa

  // Store references to outputs to be used by WorkNCCL::result and operator<<.
  work->outputs_ = std::make_shared<std::vector<at::Tensor>>(outputs);

  at::cuda::OptionalCUDAGuard gpuGuard;

  pre(ncclStreams_[key]);

  for (size_t i = 0; i < inputs.size(); ++i) {
    gpuGuard.set_index(devices[i].index());
    at::cuda::CUDAStream& ncclStream = ncclStreams_[key][i];

    // Both `inputs' and `outputs' are created on a worker stream and used in
    // different ncclStreams.  Hence, both must record the ncclStream to
    // prevent being freed before the collective finishes.
    //
    // We only record `inputs' here, and leave recording `outputs' to `fn' for
    // operations where `inputs' and `outputs' are not the same.
    //
    // See [Sync Streams].
    c10::cuda::CUDACachingAllocator::recordStream(
        inputs[i].storage().data_ptr(), ncclStream);
  }

  {
    AutoNcclGroup nccl_group_guard;
    for (size_t i = 0; i < inputs.size(); ++i) {
      gpuGuard.set_index(devices[i].index());
      at::cuda::CUDAStream& ncclStream = ncclStreams_[key][i];
      C10D_NCCL_CHECK(
          fn(inputs[i], outputs[i], ncclComms[i]->getNcclComm(), ncclStream));
    }
  }

  post(ncclStreams_[key]);

  // Event should only be recorded after the ncclGroupEnd()
  for (size_t i = 0; i < inputs.size(); ++i) {
    at::cuda::CUDAStream& ncclStream = ncclStreams_[key][i];
    (*work->cudaEvents_)[i].record(ncclStream);
    work->ncclComms_[i] = ncclComms[i];
  }

  {
    c10::cuda::CUDAMultiStreamGuard streamGuard(ncclStreams_[key]);
    work->future_ = c10::make_intrusive<at::ivalue::Future>(
        c10::ListType::create(c10::TensorType::get()),
        devices);

    // Add a callback that runs profiling end callbacks. wrapCallback() in CUDA
    // future blocks the stream this callback runs on the corresponding
    // cudaEvents_ ensuring appropriate synchronization.
    if (work->recordFunctionEndCallback_) {
      work->future_->addCallback(
          [work](at::ivalue::Future& /* unused */) { work->recordFunctionEndCallback_(); });
    }
    work->future_->markCompleted(at::IValue(*work->outputs_));
  }

  // Set appropriate work parameters.
  work->blockingWait_ = blockingWait_;
  work->opTimeout_ = options_->timeout;
  work->store_ = store_;

  if (asyncErrorHandling_) {
    workEnqueue(work);
  }

  return work;
}

template <typename Fn, typename PreProcess, typename PostProcess>
c10::intrusive_ptr<ProcessGroup::Work> ProcessGroupNCCL::pointToPoint(
    std::vector<at::Tensor>& tensors,
    Fn fn,
    int peer,
    OpType opType,
    PreProcess pre,
    PostProcess post,
    const char* profilingTitle) {
  const auto devices = getDeviceList(tensors);
  const auto key = getKeySendRecv(rank_, peer);
  int p2pRank = rank_ <= peer ? 0 : 1;
  auto isSendRecvSelf = rank_ == peer;
  auto& ncclComms = getNCCLComm(key, devices, opType, p2pRank, isSendRecvSelf);

  // First let NCCL streams wait for input tensors allocation streams
  syncStreams(devices, ncclEvents_[key], ncclStreams_[key]);

  // Work itself will create the CUDA events on all GPUs of tensors
  bool can_profile = tensors.size() == 1;
  auto work = initWork(
      devices,
      rank_,
      opType,
      can_profile ? profilingTitle : nullptr,
      can_profile ? c10::optional<std::vector<at::Tensor>>(tensors)
                  : c10::nullopt);

  // Store references to outputs to be used by WorkNCCL::result and operator<<.
  // Note that these outputs are only valid for recv(), as send() does not
  // modify the inputs but we still create these outputs for use cases such as
  // profiling.
  work->outputs_ = std::make_shared<std::vector<at::Tensor>>(tensors);

  at::cuda::OptionalCUDAGuard gpuGuard;

  pre(ncclStreams_[key]);

  for (size_t i = 0; i < tensors.size(); ++i) {
    gpuGuard.set_index(devices[i].index());
    at::cuda::CUDAStream& ncclStream = ncclStreams_[key][i];

    // Both send tensor and recv tensor are created on a worker stream and used
    // in different ncclStreams.  Hence, both must record the ncclStream to
    // prevent being freed before the collective finishes.
    //
    // See [Sync Streams].
    c10::cuda::CUDACachingAllocator::recordStream(
        tensors[i].storage().data_ptr(), ncclStream);
  }

  {
    AutoNcclGroup nccl_group_guard;
    for (size_t i = 0; i < tensors.size(); ++i) {
      gpuGuard.set_index(devices[i].index());
      at::cuda::CUDAStream& ncclStream = ncclStreams_[key][i];
      // For point-to-point communication, NCCL ranks can only
      // be 0 or 1.
      int p2pTargetRank = isSendRecvSelf ? 0 : 1 - p2pRank;
      C10D_NCCL_CHECK(fn(
          tensors[i], ncclComms[i]->getNcclComm(), ncclStream, p2pTargetRank));
    }
  }

  post(ncclStreams_[key]);

  // Event should only be recorded after the ncclGroupEnd()
  for (size_t i = 0; i < tensors.size(); ++i) {
    at::cuda::CUDAStream& ncclStream = ncclStreams_[key][i];
    (*work->cudaEvents_)[i].record(ncclStream);
    work->ncclComms_[i] = ncclComms[i];
    work->blockingWait_ = blockingWait_;
    work->opTimeout_ = options_->timeout;
    work->store_ = store_;
  }

  // Future only needs to be created and marked completed with outputs for
  // recv(), but still create future for use cases such as profiling even for
  // send().
  {
    c10::cuda::CUDAMultiStreamGuard streamGuard(ncclStreams_[key]);
    work->future_ = c10::make_intrusive<at::ivalue::Future>(
        c10::ListType::create(c10::TensorType::get()),
        devices);
    work->future_->markCompleted(at::IValue(*work->outputs_));
  }

  // Add a callback that runs profiling end callbacks. wrapCallback() in CUDA
  // future blocks the stream this callback runs on the corresponding
  // cudaEvents_ ensuring appropriate synchronization.
  if (work->recordFunctionEndCallback_) {
    work->future_->addCallback(
        [work](at::ivalue::Future& /* unused */) { work->recordFunctionEndCallback_(); });
  }

  return work;
}

template <typename Fn>
c10::intrusive_ptr<ProcessGroup::Work> ProcessGroupNCCL::collective(
    std::vector<at::Tensor>& inputs,
    std::vector<at::Tensor>& outputs,
    Fn fn,
    OpType opType,
    const char* profilingTitle) {
  return collective(
      inputs,
      outputs,
      fn,
      [](std::vector<at::cuda::CUDAStream>&) {},
      [](std::vector<at::cuda::CUDAStream>&) {},
      opType,
      profilingTitle);
}

template <typename Fn>
c10::intrusive_ptr<ProcessGroup::Work> ProcessGroupNCCL::pointToPoint(
    std::vector<at::Tensor>& tensor,
    Fn fn,
    int peer,
    OpType opType,
    const char* profilingTitle) {
  return pointToPoint(
      tensor,
      fn,
      peer,
      opType,
      [](std::vector<at::cuda::CUDAStream>&) {},
      [](std::vector<at::cuda::CUDAStream>&) {},
      profilingTitle);
}

c10::intrusive_ptr<ProcessGroup::Work> ProcessGroupNCCL::allreduce(
    std::vector<at::Tensor>& tensors,
    const AllreduceOptions& opts) {
  check_gpu_tensors(tensors);

  // @lint-ignore CLANGTIDY
  auto tensor = tensors.back();
  RECORD_PARAM_COMMS(
<<<<<<< HEAD
      rank_,                    // rank
      "allreduce",              // colName
      tensor.numel(),           // inSize
      tensor.numel(),           // outSize
      tensor.scalar_type(),     // dType
      std::vector<int64_t>(),   // inSplitSizes
      std::vector<int64_t>());  // outSplitSizes
=======
      rank_, // rank
      "allreduce", // colName
      tensor.numel(), // inSize
      tensor.numel(), // outSize
      tensor.scalar_type(), // dType
      std::vector<int64_t>(), // inSplitSizes
      std::vector<int64_t>()); // outSplitSizes
>>>>>>> 078fadaa

  return collective(
      tensors,
      tensors,
      [&](at::Tensor& input,
          at::Tensor& output,
          ncclComm_t comm,
          at::cuda::CUDAStream& stream) {
        return ncclAllReduce(
            input.data_ptr(),
            output.data_ptr(),
            input.numel(),
            getNcclDataType(input.scalar_type()),
            getNcclReduceOp(opts.reduceOp, input),
            comm,
            stream.stream());
      },
      OpType::ALLREDUCE,
      "nccl:all_reduce");
}

c10::intrusive_ptr<ProcessGroup::Work> ProcessGroupNCCL::allreduce_coalesced(
    std::vector<at::Tensor>& tensors,
    const AllreduceCoalescedOptions& opts) {
  throw std::runtime_error(
      "allreduce_coalesced is currently not supported with NCCL");
}

c10::intrusive_ptr<ProcessGroup::Work> ProcessGroupNCCL::broadcast(
    std::vector<at::Tensor>& tensors,
    const BroadcastOptions& opts) {
  check_gpu_tensors(tensors);

  // @lint-ignore CLANGTIDY
  auto tensor = tensors.back();
  RECORD_PARAM_COMMS(
<<<<<<< HEAD
      rank_,                // rank
      "broadcast",          // colName
      tensor.numel(),       // inSize
      tensor.numel(),       // outSize
      tensor.scalar_type(), // dType
      {},                   // inSplitSizes
      {});                  // outSplitSizes
=======
      rank_,                    // rank
      "broadcast",              // colName
      tensor.numel(),           // inSize
      tensor.numel(),           // outSize
      tensor.scalar_type(),     // dType
      std::vector<int64_t>(),   // inSplitSizes
      std::vector<int64_t>());  // outSplitSizes
>>>>>>> 078fadaa

  return collective(
      tensors,
      tensors,
      [&](at::Tensor& input,
          at::Tensor& output,
          ncclComm_t comm,
          at::cuda::CUDAStream& stream) {
        const auto root = opts.rootRank * tensors.size() + opts.rootTensor;
        return ncclBcast(
            input.data_ptr(),
            input.numel(),
            getNcclDataType(input.scalar_type()),
            root,
            comm,
            stream.stream());
      },
      OpType::BROADCAST,
      "nccl:broadcast");
}

c10::intrusive_ptr<ProcessGroup::Work> ProcessGroupNCCL::reduce(
    std::vector<at::Tensor>& tensors,
    const ReduceOptions& opts) {
  check_gpu_tensors(tensors);
  // @lint-ignore CLANGTIDY
  auto tensor = tensors.back();
  RECORD_PARAM_COMMS(
<<<<<<< HEAD
      rank_,                // rank
      "reduce",             // colName
      tensor.numel(),       // inSize
      tensor.numel(),       // outSize
      tensor.scalar_type(), // dType
      {},                   // inSplitSizes
      {});                  // outSplitSizes
=======
      rank_,                    // rank
      "reduce",                 // colName
      tensor.numel(),           // inSize
      tensor.numel(),           // outSize
      tensor.scalar_type(),     // dType
      std::vector<int64_t>(),   // inSplitSizes
      std::vector<int64_t>());  // outSplitSizes
>>>>>>> 078fadaa

  return collective(
      tensors,
      tensors,
      [&](at::Tensor& input,
          at::Tensor& output,
          ncclComm_t comm,
          at::cuda::CUDAStream& stream) {
        const auto root = opts.rootRank * tensors.size() + opts.rootTensor;
        return ncclReduce(
            input.data_ptr(),
            output.data_ptr(),
            input.numel(),
            getNcclDataType(input.scalar_type()),
            getNcclReduceOp(opts.reduceOp, input),
            root,
            comm,
            stream.stream());
      },
      OpType::REDUCE,
      "nccl:reduce");
}

c10::intrusive_ptr<ProcessGroup::Work> ProcessGroupNCCL::allgather(
    std::vector<std::vector<at::Tensor>>& outputTensors,
    std::vector<at::Tensor>& inputTensors,
    const AllgatherOptions& opts) {
  check_gpu_tensors(inputTensors);

  auto outputFlattened =
      flatten_for_scatter_gather(outputTensors, inputTensors, size_);
  check_gpu_tensors(outputFlattened);

  // @lint-ignore CLANGTIDY
  auto tensor = inputTensors.back();
  RECORD_PARAM_COMMS(
<<<<<<< HEAD
      rank_,                // rank
      "all_gather",         // colName
      tensor.numel(),       // inSize
      tensor.numel() *      // outSize
        this->getSize(),    // dType
      tensor.scalar_type(), // inSplitSizes
      {},                   // outSplitSizes
      {});

=======
      rank_,                    // rank
      "all_gather",             // colName
      tensor.numel(),           // inSize
      tensor.numel() *          // outSize
        this->getSize(),        // dType
      tensor.scalar_type(),
      std::vector<int64_t>(),   // inSplitSizes
      std::vector<int64_t>());  // outSplitSize
>>>>>>> 078fadaa

  return collective(
      inputTensors,
      outputFlattened,
      [&](at::Tensor& input,
          at::Tensor& output,
          ncclComm_t comm,
          at::cuda::CUDAStream& stream) {
        c10::cuda::CUDACachingAllocator::recordStream(
            output.storage().data_ptr(), stream);
        return ncclAllGather(
            input.data_ptr(),
            output.data_ptr(),
            input.numel(),
            getNcclDataType(input.scalar_type()),
            comm,
            stream.stream());
      },
      [&](std::vector<at::cuda::CUDAStream>& ncclStreams) {},
      [&](std::vector<at::cuda::CUDAStream>& ncclStreams) {
        // Copy the flattened output tensors to the outputs.
        for (size_t i = 0; i < outputTensors.size(); ++i) {
          at::cuda::CUDAStreamGuard guard(ncclStreams[i]);
          for (size_t j = 0; j < outputTensors[0].size(); ++j) {
            // See [Sync Streams].
            c10::cuda::CUDACachingAllocator::recordStream(
                outputTensors[i][j].storage().data_ptr(), ncclStreams[i]);

            outputTensors[i][j].copy_(outputFlattened[i][j], true);
          }
        }
      },
      OpType::ALLGATHER,
      "nccl:all_gather");
}

c10::intrusive_ptr<ProcessGroup::Work> ProcessGroupNCCL::allgather_coalesced(
    std::vector<std::vector<at::Tensor>>& /* unused */,
    std::vector<at::Tensor>& /* unused */,
    const AllgatherOptions& /* unused */) {
  throw std::runtime_error(
      "ProcessGroupNCCL does not support allgather_coalesced");
}

c10::intrusive_ptr<ProcessGroup::Work> ProcessGroupNCCL::reduce_scatter(
    std::vector<at::Tensor>& outputTensors,
    std::vector<std::vector<at::Tensor>>& inputTensors,
    const ReduceScatterOptions& opts) {
  check_gpu_tensors(outputTensors);

  // @lint-ignore CLANGTIDY
  auto tensor = outputTensors.back();
  RECORD_PARAM_COMMS(
<<<<<<< HEAD
      rank_,                // rank
      "reduce_scatter",     // colName
      tensor.numel() *      // inSize
        this->getSize(),    // outSize
      tensor.numel(),       // dType
      tensor.scalar_type(), // inSplitSizes
      {},                   // outSplitSizes
      {});
=======
      rank_,                    // rank
      "reduce_scatter",         // colName
      tensor.numel() *          // inSize
        this->getSize(),        // outSize
      tensor.numel(),           // dType
      tensor.scalar_type(),
      std::vector<int64_t>(),   // inSplitSizes
      std::vector<int64_t>());  // outSplitSizes
>>>>>>> 078fadaa

  auto inputFlattened =
      flatten_for_scatter_gather(inputTensors, outputTensors, size_);
  check_gpu_tensors(inputFlattened);

  return collective(
      inputFlattened,
      outputTensors,
      [&](at::Tensor& input,
          at::Tensor& output,
          ncclComm_t comm,
          at::cuda::CUDAStream& stream) {
        c10::cuda::CUDACachingAllocator::recordStream(
            output.storage().data_ptr(), stream);
        return ncclReduceScatter(
            input.data_ptr(),
            output.data_ptr(),
            output.numel(),
            getNcclDataType(input.scalar_type()),
            getNcclReduceOp(opts.reduceOp, input),
            comm,
            stream.stream());
      },
      [&](std::vector<at::cuda::CUDAStream>& ncclStreams) {
        // Copy the input tensors to the flattened inputs.
        for (size_t i = 0; i < inputTensors.size(); ++i) {
          at::cuda::CUDAStreamGuard guard(ncclStreams[i]);
          for (size_t j = 0; j < inputTensors[0].size(); ++j) {
            // See [Sync Streams].
            c10::cuda::CUDACachingAllocator::recordStream(
                inputTensors[i][j].storage().data_ptr(), ncclStreams[i]);

            inputFlattened[i][j].copy_(inputTensors[i][j], true);
          }
        }
      },
      [&](std::vector<at::cuda::CUDAStream>& ncclStreams) {},
      OpType::REDUCE_SCATTER,
      "nccl:reduce_scatter");
}

c10::intrusive_ptr<ProcessGroup::Work> ProcessGroupNCCL::barrier(
    const BarrierOptions& opts) {
<<<<<<< HEAD

  RECORD_PARAM_COMMS(
      rank_,      // rank
      "barrier",  // colName
      0,          // inSize
      0,          // outSize
      at::kByte,  // dType
      {},         // inSplitSizes
      {});        // outSplitSizes
=======
  RECORD_PARAM_COMMS(
      rank_,                    // rank
      "barrier",                // colName
      0,                        // inSize
      0,                        // outSize
      at::kByte,                // dType
      std::vector<int64_t>(),   // inSplitSizes
      std::vector<int64_t>());  // outSplitSizes
>>>>>>> 078fadaa

  std::vector<at::Device> devices;

  // Use user defined GPU device ids if provided
  if (!opts.device_ids.empty()) {
    for (auto device : opts.device_ids) {
      devices.emplace_back(at::DeviceType::CUDA, device);
    }
  } else if (usedDeviceIdxs_.empty()) {
    // This means there is not yet a NCCL collective being called
    // Here we have to use the best guesses and will use a single GPU to call
    // allreduce to achieve barrier.
    // In case the multiple processes fall into the same node, we use rank to
    // ensure that each process is on a different GPU
    auto numGPUs = at::cuda::getNumGPUs();
    int16_t deviceIdx = static_cast<int16_t>(rank_ % numGPUs);
    LOG(WARNING) << c10::str(
<<<<<<< HEAD
      "Rank ",
      this->getRank(),
      " using best-guess GPU ",
      deviceIdx,
      " to perform barrier as devices used by this process are currently unknown. ",
      "This can potentially cause a hang if this rank to GPU mapping is incorrect.",
      "Specify device_ids in barrier() to force use of a particular device."
    );
=======
        "Rank ",
        this->getRank(),
        " using best-guess GPU ",
        deviceIdx,
        " to perform barrier as devices used by this process are currently unknown. ",
        "This can potentially cause a hang if this rank to GPU mapping is incorrect.",
        "Specify device_ids in barrier() to force use of a particular device.");
>>>>>>> 078fadaa
    devices.emplace_back(at::DeviceType::CUDA, deviceIdx);
  } else {
    for (auto usedDeviceIdx : usedDeviceIdxs_) {
      devices.emplace_back(at::DeviceType::CUDA, usedDeviceIdx);
    }
  }

  std::vector<at::Tensor> barrierTensors;
  barrierTensors.reserve(devices.size());

  at::cuda::OptionalCUDAGuard gpuGuard;
  for (auto& device : devices) {
    gpuGuard.set_index(device.index());
    barrierTensors.push_back(at::empty(
        {1},
        at::TensorOptions().device(at::DeviceType::CUDA).dtype(at::kByte)));
  }

  // All reduce to achieve the barrier
  auto work = allreduce(barrierTensors);

  // Work will take over barrierTensors
  auto ncclWork = dynamic_cast<ProcessGroupNCCL::WorkNCCL*>(work.get());
  TORCH_CHECK(ncclWork);
  ncclWork->barrierTensors_ = std::move(barrierTensors);

  return work;
}

#ifdef ENABLE_NCCL_P2P_SUPPORT
c10::intrusive_ptr<ProcessGroup::Work> ProcessGroupNCCL::alltoall_base(
    at::Tensor& outputTensor,
    at::Tensor& inputTensor,
    std::vector<int64_t>& outputSplitSizes,
    std::vector<int64_t>& inputSplitSizes,
    const AllToAllOptions& /* unused */) {
  check_gpu_single_tensor(outputTensor);
  check_gpu_single_tensor(inputTensor);
  if (outputSplitSizes.size() == 0 && inputSplitSizes.size() == 0) {
    std::vector<at::Tensor> inputTensors = {inputTensor};
    std::vector<at::Tensor> outputTensors = {outputTensor};

    RECORD_PARAM_COMMS(
<<<<<<< HEAD
        rank_,                // rank
        "all_to_all",         // colName
        inputTensor.numel(),  // inSize
        outputTensor.numel(), // outSize
        at::kByte,            // dType
        {},                   // inSplitSizes
        {});                  // outSplitSizes
=======
        rank_,                    // rank
        "all_to_all",             // colName
        inputTensor.numel(),      // inSize
        outputTensor.numel(),     // outSize
        at::kByte,                // dType
        std::vector<int64_t>(),   // inSplitSizes
        std::vector<int64_t>());  // outSplitSizes
>>>>>>> 078fadaa

    return collective(
        inputTensors,
        outputTensors,
        [&](at::Tensor& input,
            at::Tensor& output,
            ncclComm_t comm,
            at::cuda::CUDAStream& stream) {
          // See [Sync Streams].
          c10::cuda::CUDACachingAllocator::recordStream(
              output.storage().data_ptr(), stream);
<<<<<<< HEAD
        torch::cuda::nccl::all2all_single_equal_split(
              input,
              output,
              this->getSize(),
              comm,
              stream);
=======
          torch::cuda::nccl::all2all_single_equal_split(
              input, output, this->getSize(), comm, stream);
>>>>>>> 078fadaa
          return ncclSuccess;
        },
        OpType::ALLTOALL_BASE,
        "nccl:all_to_all");
  } else {
    c10d::checkSplitSizes(inputSplitSizes, inputTensor, size_);
    c10d::checkSplitSizes(outputSplitSizes, outputTensor, size_);
    std::vector<at::Tensor> inputTensors = {inputTensor};
    std::vector<at::Tensor> outputTensors = {outputTensor};

    RECORD_PARAM_COMMS(
<<<<<<< HEAD
        rank_,                        // rank
        "all_to_allv",                // colName
        inputTensor.numel(),          // inSize
        outputTensor.numel(),         // outSize
        at::kByte,                    // dType
        std::move(inputSplitSizes),   // inSplitSizes
        std::move(outputSplitSizes)); // outSplitSizes
=======
        rank_,                 // rank
        "all_to_allv",         // colName
        inputTensor.numel(),   // inSize
        outputTensor.numel(),  // outSize
        at::kByte,             // dType
        inputSplitSizes,       // inSplitSizes
        outputSplitSizes);     // outSplitSizes
>>>>>>> 078fadaa

    return collective(
        inputTensors,
        outputTensors,
        [&](at::Tensor& input,
            at::Tensor& output,
            ncclComm_t comm,
            at::cuda::CUDAStream& stream) {
          std::vector<size_t> send_lengths(size_);
          std::vector<size_t> recv_lengths(size_);
          std::vector<size_t> send_offsets(size_);
          std::vector<size_t> recv_offsets(size_);
          c10d::computeLengthsAndOffsets(
              inputSplitSizes, input, &send_lengths, &send_offsets);
          c10d::computeLengthsAndOffsets(
              outputSplitSizes, output, &recv_lengths, &recv_offsets);
          // See [Sync Streams].
          c10::cuda::CUDACachingAllocator::recordStream(
              output.storage().data_ptr(), stream);
          torch::cuda::nccl::all2all_single_unequal_split(
              input.data_ptr(),
              send_lengths.data(),
              send_offsets.data(),
              output.data_ptr(),
              recv_lengths.data(),
              recv_offsets.data(),
              input.element_size(),
              input.scalar_type(),
              comm,
              stream);
          return ncclSuccess;
        },
        OpType::ALLTOALL_BASE,
        "nccl:all_to_all");
  }
}

c10::intrusive_ptr<ProcessGroup::Work> ProcessGroupNCCL::alltoall(
    std::vector<at::Tensor>& outputTensors,
    std::vector<at::Tensor>& inputTensors,
    const AllToAllOptions& /* unused */) {
  auto device = outputTensors[0].device();
  for (size_t r = 0; r < outputTensors.size(); r++) {
    check_gpu_single_tensor(outputTensors[r]);
    check_gpu_single_tensor(inputTensors[r]);
<<<<<<< HEAD
    TORCH_CHECK(device == outputTensors[r].device() && device == inputTensors[r].device(),
=======
    TORCH_CHECK(
        device == outputTensors[r].device() &&
            device == inputTensors[r].device(),
>>>>>>> 078fadaa
        "Tensors must be on the same device")
  }
  std::vector<at::Tensor> inputTensor0 = {inputTensors[0]};
  std::vector<at::Tensor> outputTensor0 = {outputTensors[0]};
  return collective(
      inputTensor0,
      outputTensor0,
      [&](at::Tensor& /* unused */,
          at::Tensor& /* unused */,
          ncclComm_t comm,
          at::cuda::CUDAStream& stream) {
        torch::cuda::nccl::all2all(outputTensors, inputTensors, comm, stream);
        return ncclSuccess;
      },
      OpType::ALLTOALL);
}

c10::intrusive_ptr<ProcessGroup::Work> ProcessGroupNCCL::send(
    std::vector<at::Tensor>& tensors,
    int dstRank,
    int /* unused */) {
  check_gpu_tensors(tensors);
  auto ret = pointToPoint(
      tensors,
      [&](at::Tensor& input,
          ncclComm_t comm,
          at::cuda::CUDAStream& stream,
          int dst) {
        torch::cuda::nccl::send(input, comm, stream, dst);
        return ncclSuccess;
      },
      dstRank,
      OpType::SEND,
      "nccl:send");
  return ret;
}

c10::intrusive_ptr<ProcessGroup::Work> ProcessGroupNCCL::recv(
    std::vector<at::Tensor>& tensors,
    int srcRank,
    int /* unused */) {
  check_gpu_tensors(tensors);
  auto ret = pointToPoint(
      tensors,
      [&](at::Tensor& output,
          ncclComm_t comm,
          at::cuda::CUDAStream& stream,
          int src) {
        torch::cuda::nccl::recv(output, comm, stream, src);
        return ncclSuccess;
      },
      srcRank,
      OpType::RECV,
      "nccl:recv");
  return ret;
}
#else
c10::intrusive_ptr<ProcessGroup::Work> ProcessGroupNCCL::alltoall_base(
    at::Tensor& /* unused */,
    at::Tensor& /* unused */,
    std::vector<int64_t>& /* unused */,
    std::vector<int64_t>& /* unused */,
    const AllToAllOptions& /* unused */) {
  throw std::runtime_error(
      "ProcessGroupNCCL only supports alltoall* for NCCL lib version >= 2.7.0");
}

c10::intrusive_ptr<ProcessGroup::Work> ProcessGroupNCCL::alltoall(
    std::vector<at::Tensor>& /* unused */,
    std::vector<at::Tensor>& /* unused */,
    const AllToAllOptions& /* unused */) {
  throw std::runtime_error(
      "ProcessGroupNCCL only supports alltoall* for NCCL lib version >= 2.7.0");
}

c10::intrusive_ptr<ProcessGroup::Work> ProcessGroupNCCL::send(
    std::vector<at::Tensor>& /* unused */,
    int /* unused */,
    int /* unused */) {
  throw std::runtime_error(
      "ProcessGroupNCCL only supports send for NCCL lib version >= 2.7.0");
}

c10::intrusive_ptr<ProcessGroup::Work> ProcessGroupNCCL::recv(
    std::vector<at::Tensor>& /* unused */,
    int /* unused */,
    int /* unused */) {
  throw std::runtime_error(
      "ProcessGroupNCCL only supports recv for NCCL lib version >= 2.7.0");
}
#endif

void ProcessGroupNCCL::groupStart() {
#if defined(NCCL_MAJOR) && (NCCL_MAJOR >= 2)
  C10D_NCCL_CHECK(ncclGroupStart());
#endif
  ++ncclActiveGroupCounter_;
}

void ProcessGroupNCCL::groupEnd() {
#if defined(NCCL_MAJOR) && (NCCL_MAJOR >= 2)
  C10D_NCCL_CHECK(ncclGroupEnd());
#endif
  --ncclActiveGroupCounter_;
}

c10::intrusive_ptr<ProcessGroup::Work> ProcessGroupNCCL::gather(
    std::vector<std::vector<at::Tensor>>& /* unused */,
    std::vector<at::Tensor>& /* unused */,
    const GatherOptions& /* unused */) {
  throw std::runtime_error("ProcessGroupNCCL does not support gather");
}

c10::intrusive_ptr<ProcessGroup::Work> ProcessGroupNCCL::scatter(
    std::vector<at::Tensor>& /* unused */,
    std::vector<std::vector<at::Tensor>>& /* unused */,
    const ScatterOptions& /* unused */) {
  throw std::runtime_error("ProcessGroupNCCL does not support scatter");
}

c10::intrusive_ptr<ProcessGroup::Work> ProcessGroupNCCL::recvAnysource(
    std::vector<at::Tensor>& /* unused */,
    int /* unused */) {
  throw std::runtime_error("ProcessGroupNCCL does not support recvAnysource");
}

c10::intrusive_ptr<ProcessGroup::Work> ProcessGroupNCCL::_allgather_base(
    at::Tensor& output_tensor,
    at::Tensor& input_tensor,
    const AllgatherOptions& /*unused */) {
  check_gpu_single_tensor(input_tensor);
  check_gpu_single_tensor(output_tensor);

  if (input_tensor.dtype() != output_tensor.dtype()) {
    throw std::runtime_error("output tensor must have the same type as input tensor");
  }

  if (input_tensor.numel() * size_ != output_tensor.numel()) {
    throw std::runtime_error("output tensor size must be equal to world_size times input tensor size");
  }

  // just a wrapper to fit the collective interface
  auto inputs = std::vector<at::Tensor> {input_tensor};
  auto outputs = std::vector<at::Tensor> {output_tensor};

  return collective(
      inputs,
      outputs,
      [&](at::Tensor& input,
          at::Tensor& output,
          ncclComm_t comm,
          at::cuda::CUDAStream& stream) {
        c10::cuda::CUDACachingAllocator::recordStream(
            output.storage().data_ptr(), stream);
        return ncclAllGather(
            input.data_ptr(),
            output.data_ptr(),
            input.numel(),
            getNcclDataType(input.scalar_type()),
            comm,
            stream.stream());
      },
      [&](std::vector<at::cuda::CUDAStream>&) {},
      [&](std::vector<at::cuda::CUDAStream>&) {},
      OpType::_ALLGATHER_BASE,
      "nccl:_all_gather_base");
}

} // namespace c10d<|MERGE_RESOLUTION|>--- conflicted
+++ resolved
@@ -1,6 +1,5 @@
 #include <c10/util/Optional.h>
 #include <c10d/ProcessGroupNCCL.hpp>
-#include <c10/util/Optional.h>
 
 #include <exception>
 #include <map>
@@ -22,11 +21,7 @@
 
 namespace {
 
-<<<<<<< HEAD
-  constexpr int kBytes = 8;
-=======
 constexpr int kBytes = 8;
->>>>>>> 078fadaa
 
 // RAII helper class to manage NCCL group API and CUDA free mutex.
 // The destructor is allowed to throw since this helper class only
@@ -228,12 +223,8 @@
     const std::vector<at::Device>& devices,
     int rank,
     OpType opType,
-<<<<<<< HEAD
-    const char* profilingTitle, const c10::optional<std::vector<at::Tensor>>& inputs)
-=======
     const char* profilingTitle,
     const c10::optional<std::vector<at::Tensor>>& inputs)
->>>>>>> 078fadaa
     : Work(rank, opType, profilingTitle, inputs),
       devices_(devices),
       workStartTime_(std::chrono::steady_clock::now()) {
@@ -424,15 +415,6 @@
 // Same as calling synchronize().
 bool ProcessGroupNCCL::WorkNCCL::wait(std::chrono::milliseconds timeout) {
   RECORD_PARAM_COMMS(
-<<<<<<< HEAD
-      rank_,      // rank
-      "wait",     // colName
-      0,          // inSize
-      0,          // outSize
-      at::kByte,  // dType
-      {},         // inSplitSizes
-      {});        // outSplitSizes
-=======
       rank_,                    // rank
       "wait",                   // colName
       0,                        // inSize
@@ -440,7 +422,6 @@
       at::kByte,                // dType
       std::vector<int64_t>(),   // inSplitSizes
       std::vector<int64_t>());  // outSplitSizes
->>>>>>> 078fadaa
   synchronizeInternal(timeout);
   // Always return true, because abort API is not implemented.
   return true;
@@ -467,14 +448,9 @@
       options_(options),
       ncclCommCounter_(0),
       terminateProcessGroup_(false) {
-<<<<<<< HEAD
-  TORCH_CHECK(at::cuda::getNumGPUs() != 0,
-    "ProcessGroupNCCL is only supported with GPUs, no GPUs found!");
-=======
   TORCH_CHECK(
       at::cuda::getNumGPUs() != 0,
       "ProcessGroupNCCL is only supported with GPUs, no GPUs found!");
->>>>>>> 078fadaa
   blockingWait_ = parseEnvVarFlag(NCCL_BLOCKING_WAIT);
   asyncErrorHandling_ = parseEnvVarFlag(NCCL_ASYNC_ERROR_HANDLING);
 
@@ -495,11 +471,7 @@
     workCleanupThread_ = std::thread(&ProcessGroupNCCL::workCleanupLoop, this);
   }
 
-<<<<<<< HEAD
-  const char * ncclDebugLevel = std::getenv("NCCL_DEBUG");
-=======
   const char* ncclDebugLevel = std::getenv("NCCL_DEBUG");
->>>>>>> 078fadaa
 
   if (!ncclDebugLevel) {
     ncclDebugLevel = "UNSET";
@@ -524,37 +496,20 @@
     store_->set(kSeqNumStoreKey, values);
   } else {
     // Read rank 0's sequence number from store.
-<<<<<<< HEAD
-   sequenceNum_ = c10d::SequenceNum();
-   store_->wait({kSeqNumStoreKey}, options_->timeout);
-   std::vector<uint8_t> values = store_->get(kSeqNumStoreKey);
-   uint64_t num = c10d::fromVec<uint8_t>(values);
-   sequenceNum_->set(num);
-   }
-=======
     sequenceNum_ = c10d::SequenceNum();
     store_->wait({kSeqNumStoreKey}, options_->timeout);
     std::vector<uint8_t> values = store_->get(kSeqNumStoreKey);
     uint64_t num = c10d::fromVec<uint8_t>(values);
     sequenceNum_->set(num);
   }
->>>>>>> 078fadaa
 }
 
 uint64_t ProcessGroupNCCL::getSequenceNumberForGroup() {
   TORCH_CHECK(
-<<<<<<< HEAD
-    sequenceNum_ != c10::nullopt,
-    "Sequence number is not set for rank ", rank_
-  );
-  return sequenceNum_->get();
-
-=======
       sequenceNum_ != c10::nullopt,
       "Sequence number is not set for rank ",
       rank_);
   return sequenceNum_->get();
->>>>>>> 078fadaa
 }
 
 ProcessGroupNCCL::~ProcessGroupNCCL() {
@@ -573,11 +528,7 @@
   {
     // Abort all NCCL Communicators on Process Group Destruction
     std::lock_guard<std::mutex> lock(mutex_);
-<<<<<<< HEAD
-    for (auto & it : devNCCLCommMap_) {
-=======
     for (auto& it : devNCCLCommMap_) {
->>>>>>> 078fadaa
       auto& ncclComms = it.second;
 
       for (const auto& ncclComm : ncclComms) {
@@ -585,10 +536,6 @@
       }
     }
   }
-<<<<<<< HEAD
-
-=======
->>>>>>> 078fadaa
 }
 
 void ProcessGroupNCCL::abortTimedOutCollectives(
@@ -607,17 +554,6 @@
       auto currentTimepoint = std::chrono::steady_clock::now();
       auto timeElapsed = std::chrono::duration_cast<std::chrono::milliseconds>(
           currentTimepoint - work.workStartTime_);
-<<<<<<< HEAD
-      std::string exceptionMsg = c10::str("[Rank ", rank_, "] ",
-                                          "Watchdog caught collective operation timeout: ",
-                                          work,
-                                          " ran for ",
-                                          timeElapsed.count(),
-                                          " milliseconds before timing out.");
-      LOG(ERROR) << exceptionMsg;
-      std::exception_ptr exception_ptr = std::make_exception_ptr(
-          std::runtime_error(exceptionMsg));
-=======
       std::string exceptionMsg = c10::str(
           "[Rank ",
           rank_,
@@ -630,7 +566,6 @@
       LOG(ERROR) << exceptionMsg;
       std::exception_ptr exception_ptr =
           std::make_exception_ptr(std::runtime_error(exceptionMsg));
->>>>>>> 078fadaa
       work.setException(exception_ptr);
       for (const auto& ncclComm : work.ncclComms_) {
         ncclComm->ncclCommAbort();
@@ -664,11 +599,7 @@
     {
       // Loop through the cache of communicators for NCCL errors.
       std::lock_guard<std::mutex> lock(mutex_);
-<<<<<<< HEAD
-      for (auto & it : devNCCLCommMap_) {
-=======
       for (auto& it : devNCCLCommMap_) {
->>>>>>> 078fadaa
         auto& ncclComms = it.second;
 
         for (const auto& ncclComm : ncclComms) {
@@ -676,19 +607,11 @@
         }
         std::exception_ptr ncclErrorException = checkForNCCLErrors(ncclComms);
         if (ncclErrorException) {
-<<<<<<< HEAD
-
-          LOG(INFO) << "[Rank " << rank_
-                    << "] Received NCCL errors for communicators in the cache: \n"
-                    << "NCCL error: \n"
-                    << getExceptionMsgFromExceptionPtr(ncclErrorException);
-=======
           LOG(INFO)
               << "[Rank " << rank_
               << "] Received NCCL errors for communicators in the cache: \n"
               << "NCCL error: \n"
               << getExceptionMsgFromExceptionPtr(ncclErrorException);
->>>>>>> 078fadaa
 
           if (blockingWait_ || asyncErrorHandling_) {
             LOG(INFO) << "[Rank " << rank_
@@ -1114,15 +1037,10 @@
     std::vector<at::Device> devices,
     int rank,
     OpType opType,
-<<<<<<< HEAD
-    const char* profilingTitle, const c10::optional<std::vector<at::Tensor>>& inputs) {
-  return c10::make_intrusive<ProcessGroupNCCL::WorkNCCL>(devices, rank, opType, profilingTitle, inputs);
-=======
     const char* profilingTitle,
     const c10::optional<std::vector<at::Tensor>>& inputs) {
   return c10::make_intrusive<ProcessGroupNCCL::WorkNCCL>(
       devices, rank, opType, profilingTitle, inputs);
->>>>>>> 078fadaa
 }
 
 std::vector<at::Tensor> ProcessGroupNCCL::WorkNCCL::result() {
@@ -1146,15 +1064,8 @@
   }
 }
 
-<<<<<<< HEAD
-ProcessGroupNCCL::Options::Options(
-    std::chrono::milliseconds timeout,
-    bool is_high_priority_stream)
-    : ProcessGroup::Options(timeout, NCCL_BACKEND_NAME),
-=======
 ProcessGroupNCCL::Options::Options(bool is_high_priority_stream)
     : ProcessGroup::Options(NCCL_BACKEND_NAME),
->>>>>>> 078fadaa
       is_high_priority_stream(is_high_priority_stream) {}
 
 template <typename Fn, typename PreProcess, typename PostProcess>
@@ -1180,9 +1091,6 @@
 
   // Work itself will create the CUDA events on all GPUs of tensors
   bool can_profile = outputs.size() == 1;
-<<<<<<< HEAD
-  auto work = initWork(devices, rank_, opType, can_profile ? profilingTitle : nullptr, can_profile ? c10::optional<std::vector<at::Tensor>>(inputs) : c10::nullopt);
-=======
   auto work = initWork(
       devices,
       rank_,
@@ -1190,7 +1098,6 @@
       can_profile ? profilingTitle : nullptr,
       can_profile ? c10::optional<std::vector<at::Tensor>>(inputs)
                   : c10::nullopt);
->>>>>>> 078fadaa
 
   // Store references to outputs to be used by WorkNCCL::result and operator<<.
   work->outputs_ = std::make_shared<std::vector<at::Tensor>>(outputs);
@@ -1402,15 +1309,6 @@
   // @lint-ignore CLANGTIDY
   auto tensor = tensors.back();
   RECORD_PARAM_COMMS(
-<<<<<<< HEAD
-      rank_,                    // rank
-      "allreduce",              // colName
-      tensor.numel(),           // inSize
-      tensor.numel(),           // outSize
-      tensor.scalar_type(),     // dType
-      std::vector<int64_t>(),   // inSplitSizes
-      std::vector<int64_t>());  // outSplitSizes
-=======
       rank_, // rank
       "allreduce", // colName
       tensor.numel(), // inSize
@@ -1418,7 +1316,6 @@
       tensor.scalar_type(), // dType
       std::vector<int64_t>(), // inSplitSizes
       std::vector<int64_t>()); // outSplitSizes
->>>>>>> 078fadaa
 
   return collective(
       tensors,
@@ -1455,15 +1352,6 @@
   // @lint-ignore CLANGTIDY
   auto tensor = tensors.back();
   RECORD_PARAM_COMMS(
-<<<<<<< HEAD
-      rank_,                // rank
-      "broadcast",          // colName
-      tensor.numel(),       // inSize
-      tensor.numel(),       // outSize
-      tensor.scalar_type(), // dType
-      {},                   // inSplitSizes
-      {});                  // outSplitSizes
-=======
       rank_,                    // rank
       "broadcast",              // colName
       tensor.numel(),           // inSize
@@ -1471,7 +1359,6 @@
       tensor.scalar_type(),     // dType
       std::vector<int64_t>(),   // inSplitSizes
       std::vector<int64_t>());  // outSplitSizes
->>>>>>> 078fadaa
 
   return collective(
       tensors,
@@ -1500,15 +1387,6 @@
   // @lint-ignore CLANGTIDY
   auto tensor = tensors.back();
   RECORD_PARAM_COMMS(
-<<<<<<< HEAD
-      rank_,                // rank
-      "reduce",             // colName
-      tensor.numel(),       // inSize
-      tensor.numel(),       // outSize
-      tensor.scalar_type(), // dType
-      {},                   // inSplitSizes
-      {});                  // outSplitSizes
-=======
       rank_,                    // rank
       "reduce",                 // colName
       tensor.numel(),           // inSize
@@ -1516,7 +1394,6 @@
       tensor.scalar_type(),     // dType
       std::vector<int64_t>(),   // inSplitSizes
       std::vector<int64_t>());  // outSplitSizes
->>>>>>> 078fadaa
 
   return collective(
       tensors,
@@ -1553,17 +1430,6 @@
   // @lint-ignore CLANGTIDY
   auto tensor = inputTensors.back();
   RECORD_PARAM_COMMS(
-<<<<<<< HEAD
-      rank_,                // rank
-      "all_gather",         // colName
-      tensor.numel(),       // inSize
-      tensor.numel() *      // outSize
-        this->getSize(),    // dType
-      tensor.scalar_type(), // inSplitSizes
-      {},                   // outSplitSizes
-      {});
-
-=======
       rank_,                    // rank
       "all_gather",             // colName
       tensor.numel(),           // inSize
@@ -1572,7 +1438,6 @@
       tensor.scalar_type(),
       std::vector<int64_t>(),   // inSplitSizes
       std::vector<int64_t>());  // outSplitSize
->>>>>>> 078fadaa
 
   return collective(
       inputTensors,
@@ -1626,16 +1491,6 @@
   // @lint-ignore CLANGTIDY
   auto tensor = outputTensors.back();
   RECORD_PARAM_COMMS(
-<<<<<<< HEAD
-      rank_,                // rank
-      "reduce_scatter",     // colName
-      tensor.numel() *      // inSize
-        this->getSize(),    // outSize
-      tensor.numel(),       // dType
-      tensor.scalar_type(), // inSplitSizes
-      {},                   // outSplitSizes
-      {});
-=======
       rank_,                    // rank
       "reduce_scatter",         // colName
       tensor.numel() *          // inSize
@@ -1644,7 +1499,6 @@
       tensor.scalar_type(),
       std::vector<int64_t>(),   // inSplitSizes
       std::vector<int64_t>());  // outSplitSizes
->>>>>>> 078fadaa
 
   auto inputFlattened =
       flatten_for_scatter_gather(inputTensors, outputTensors, size_);
@@ -1688,17 +1542,6 @@
 
 c10::intrusive_ptr<ProcessGroup::Work> ProcessGroupNCCL::barrier(
     const BarrierOptions& opts) {
-<<<<<<< HEAD
-
-  RECORD_PARAM_COMMS(
-      rank_,      // rank
-      "barrier",  // colName
-      0,          // inSize
-      0,          // outSize
-      at::kByte,  // dType
-      {},         // inSplitSizes
-      {});        // outSplitSizes
-=======
   RECORD_PARAM_COMMS(
       rank_,                    // rank
       "barrier",                // colName
@@ -1707,7 +1550,6 @@
       at::kByte,                // dType
       std::vector<int64_t>(),   // inSplitSizes
       std::vector<int64_t>());  // outSplitSizes
->>>>>>> 078fadaa
 
   std::vector<at::Device> devices;
 
@@ -1725,16 +1567,6 @@
     auto numGPUs = at::cuda::getNumGPUs();
     int16_t deviceIdx = static_cast<int16_t>(rank_ % numGPUs);
     LOG(WARNING) << c10::str(
-<<<<<<< HEAD
-      "Rank ",
-      this->getRank(),
-      " using best-guess GPU ",
-      deviceIdx,
-      " to perform barrier as devices used by this process are currently unknown. ",
-      "This can potentially cause a hang if this rank to GPU mapping is incorrect.",
-      "Specify device_ids in barrier() to force use of a particular device."
-    );
-=======
         "Rank ",
         this->getRank(),
         " using best-guess GPU ",
@@ -1742,7 +1574,6 @@
         " to perform barrier as devices used by this process are currently unknown. ",
         "This can potentially cause a hang if this rank to GPU mapping is incorrect.",
         "Specify device_ids in barrier() to force use of a particular device.");
->>>>>>> 078fadaa
     devices.emplace_back(at::DeviceType::CUDA, deviceIdx);
   } else {
     for (auto usedDeviceIdx : usedDeviceIdxs_) {
@@ -1786,15 +1617,6 @@
     std::vector<at::Tensor> outputTensors = {outputTensor};
 
     RECORD_PARAM_COMMS(
-<<<<<<< HEAD
-        rank_,                // rank
-        "all_to_all",         // colName
-        inputTensor.numel(),  // inSize
-        outputTensor.numel(), // outSize
-        at::kByte,            // dType
-        {},                   // inSplitSizes
-        {});                  // outSplitSizes
-=======
         rank_,                    // rank
         "all_to_all",             // colName
         inputTensor.numel(),      // inSize
@@ -1802,7 +1624,6 @@
         at::kByte,                // dType
         std::vector<int64_t>(),   // inSplitSizes
         std::vector<int64_t>());  // outSplitSizes
->>>>>>> 078fadaa
 
     return collective(
         inputTensors,
@@ -1814,17 +1635,8 @@
           // See [Sync Streams].
           c10::cuda::CUDACachingAllocator::recordStream(
               output.storage().data_ptr(), stream);
-<<<<<<< HEAD
-        torch::cuda::nccl::all2all_single_equal_split(
-              input,
-              output,
-              this->getSize(),
-              comm,
-              stream);
-=======
           torch::cuda::nccl::all2all_single_equal_split(
               input, output, this->getSize(), comm, stream);
->>>>>>> 078fadaa
           return ncclSuccess;
         },
         OpType::ALLTOALL_BASE,
@@ -1836,15 +1648,6 @@
     std::vector<at::Tensor> outputTensors = {outputTensor};
 
     RECORD_PARAM_COMMS(
-<<<<<<< HEAD
-        rank_,                        // rank
-        "all_to_allv",                // colName
-        inputTensor.numel(),          // inSize
-        outputTensor.numel(),         // outSize
-        at::kByte,                    // dType
-        std::move(inputSplitSizes),   // inSplitSizes
-        std::move(outputSplitSizes)); // outSplitSizes
-=======
         rank_,                 // rank
         "all_to_allv",         // colName
         inputTensor.numel(),   // inSize
@@ -1852,7 +1655,6 @@
         at::kByte,             // dType
         inputSplitSizes,       // inSplitSizes
         outputSplitSizes);     // outSplitSizes
->>>>>>> 078fadaa
 
     return collective(
         inputTensors,
@@ -1898,13 +1700,9 @@
   for (size_t r = 0; r < outputTensors.size(); r++) {
     check_gpu_single_tensor(outputTensors[r]);
     check_gpu_single_tensor(inputTensors[r]);
-<<<<<<< HEAD
-    TORCH_CHECK(device == outputTensors[r].device() && device == inputTensors[r].device(),
-=======
     TORCH_CHECK(
         device == outputTensors[r].device() &&
             device == inputTensors[r].device(),
->>>>>>> 078fadaa
         "Tensors must be on the same device")
   }
   std::vector<at::Tensor> inputTensor0 = {inputTensors[0]};
