--- conflicted
+++ resolved
@@ -597,12 +597,7 @@
             << "\nNCCL_BLOCKING_WAIT: " << blockingWait_
             << "\nTIMEOUT(ms): " << options_->timeout.count()
             << "\nUSE_HIGH_PRIORITY_STREAM: "
-<<<<<<< HEAD
-            << options_->is_high_priority_stream
-            << "\nNCCL_DEBUG: " << ncclDebugLevel;
-=======
             << options_->is_high_priority_stream;
->>>>>>> 0e2d5f14
 
 #ifdef USE_NCCL_WITH_UCC
   static std::once_flag initialize_ucc_lib_flag;
@@ -612,25 +607,19 @@
       LOG(INFO) << "[Rank " << rank_  << "] torch_ucc.so loaded";
     }
   });
-<<<<<<< HEAD
 
   if (uccLib_ != nullptr) {
     LOG(INFO) << "[Rank " << rank_  << "] torch_ucc.so loaded";
     typedef c10::intrusive_ptr<ProcessGroup> fn(const c10::intrusive_ptr<Store>& store, int rank, int size);
     auto createProcessGroupUCCForNCCL = reinterpret_cast<fn*>(uccLib_->sym("createProcessGroupUCCForNCCL"));
-    uccPG_ = createProcessGroupUCCForNCCL(store, rank, size);
     LOG(INFO) << "[Rank " << rank_  << "] ProcessGroupUCC created.";
   }
-=======
->>>>>>> 0e2d5f14
 #endif
 }
 
 void ProcessGroupNCCL::runHealthCheck() {
   // Run health check in a separate thread and wait on CV to handle timeouts,
   // since majority of getNCCLComm failures are hangs.
-
-  struct HealthCheckData {
     std::mutex healthCheckMutex;
     std::condition_variable healthCheckCv;
     bool healthCheckSuccess = false;
@@ -2446,13 +2435,10 @@
 
 #ifdef USE_NCCL_WITH_UCC
 std::shared_ptr<at::DynamicLibrary> ProcessGroupNCCL::uccLib_ = nullptr;
-<<<<<<< HEAD
 
 bool ProcessGroupNCCL::isUCCAvailable() const {
   return (uccPG_ != nullptr);
 }
-=======
->>>>>>> 0e2d5f14
 #endif
 
 } // namespace c10d
