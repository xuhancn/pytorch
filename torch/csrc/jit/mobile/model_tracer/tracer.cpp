--- conflicted
+++ resolved
@@ -76,12 +76,6 @@
   }
 }
 
-const std::vector<std::string> always_included_root_ops = {
-    // The following ops are missing in tracing.
-    "aten::addmm_",
-    "aten::slow_conv_dilated2d",
-};
-
 /**
  * Converts a pytorch model (full/lite) to lite interpreter model for
  * mobile, and additionally writes out a list of root and called
@@ -106,12 +100,6 @@
   torch::jit::mobile::TracerResult tracer_result =
       torch::jit::mobile::trace_run(FLAGS_model_input_path);
 
-<<<<<<< HEAD
-  tracer_result.root_ops.insert(
-      always_included_root_ops.begin(), always_included_root_ops.end());
-
-=======
->>>>>>> ba40683b
   for (auto& it : tracer_result.called_kernel_tags) {
     std::cout << "kernal tag, key: " << it.first << " value: " << it.second
               << std::endl;
