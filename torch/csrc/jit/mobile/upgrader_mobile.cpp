#include <caffe2/serialize/versions.h>
#include <torch/csrc/jit/mobile/upgrader_mobile.h>

#include <torch/csrc/jit/mobile/type_parser.h>

namespace torch {
namespace jit {

const std::unordered_map<std::string, std::vector<Upgrader>>
getOperatorVersionMapForMobile() {
  static std::unordered_map<std::string, std::vector<Upgrader>>
      operatorVersionMapForMobile({
          {std::string("aten::div.Tensor"),
           std::vector<Upgrader>({Upgrader({0, 3, "div_Tensor_0_3", 0})})},
          {std::string("aten::div.Scalar"),
           std::vector<Upgrader>({Upgrader({0, 3, "div_Scalar_0_3", 1})})},
          {std::string("aten::div.out"),
           std::vector<Upgrader>({Upgrader({0, 3, "div_out_0_3", 2})})},
          {std::string("aten::div_.Tensor"),
           std::vector<Upgrader>({Upgrader({0, 3, "div__Tensor_0_3", 3})})},
          {std::string("aten::div_.Scalar"),
           std::vector<Upgrader>({Upgrader({0, 3, "div__Scalar_0_3", 4})})},
      });
  return operatorVersionMapForMobile;
}

<<<<<<< HEAD
std::vector<ByteCodeFunctionWithOperator>& getUpgraderBytecodeList() {
  static std::vector<ByteCodeFunctionWithOperator> upgraderBytecodeList({
      ByteCodeFunctionWithOperator({
          mobile::Function::registerFunc(
              "div_Tensor_0_3",
              std::vector<Instruction>({
                  Instruction{OpCode::STOREN, 1, 2},
                  Instruction{OpCode::LOAD, 1, 0},
                  Instruction{OpCode::OP, 0, 0},
                  Instruction{OpCode::JF, 3, 0},
                  Instruction{OpCode::LOADC, 1, 0},
                  Instruction{OpCode::JMP, 3, 0},
                  Instruction{OpCode::LOAD, 2, 0},
                  Instruction{OpCode::OP, 0, 0},
                  Instruction{OpCode::STORE, 3, 0},
                  Instruction{OpCode::MOVE, 3, 0},
                  Instruction{OpCode::JF, 5, 0},
                  Instruction{OpCode::LOAD, 1, 0},
                  Instruction{OpCode::LOAD, 2, 0},
                  Instruction{OpCode::OP, 1, 0},
                  Instruction{OpCode::JMP, 5, 0},
                  Instruction{OpCode::LOAD, 1, 0},
                  Instruction{OpCode::LOAD, 2, 0},
                  Instruction{OpCode::LOADC, 0, 0},
                  Instruction{OpCode::OP, 2, 0},
                  Instruction{OpCode::STORE, 4, 0},
                  Instruction{OpCode::DROPR, 2, 0},
                  Instruction{OpCode::DROPR, 1, 0},
                  Instruction{OpCode::MOVE, 4, 0},
                  Instruction{OpCode::RET, 0, 0},
              }), // instructions_
              std::vector<c10::IValue>({
                  c10::IValue("trunc"),
                  c10::IValue(true),
              }), // constants
              std::vector<c10::TypePtr>(), // types
              4 // register_size_
              ),
          std::vector<OperatorString>({
              OperatorString({"aten::is_floating_point", "", 1}),
              OperatorString({"aten::div", "Tensor", 2}),
              OperatorString({"aten::div", "Tensor_mode", 3}),
          }), // op_names
      }),
      ByteCodeFunctionWithOperator({
          mobile::Function::registerFunc(
              "div_Scalar_0_3",
              std::vector<Instruction>({
                  Instruction{OpCode::STOREN, 1, 2},
                  Instruction{OpCode::LOAD, 1, 0},
                  Instruction{OpCode::OP, 0, 0},
                  Instruction{OpCode::JF, 3, 0},
                  Instruction{OpCode::LOADC, 1, 0},
                  Instruction{OpCode::JMP, 3, 0},
                  Instruction{OpCode::LOAD, 2, 0},
                  Instruction{OpCode::ISINSTANCE, 0, 1},
                  Instruction{OpCode::STORE, 3, 0},
                  Instruction{OpCode::MOVE, 3, 0},
                  Instruction{OpCode::JF, 5, 0},
                  Instruction{OpCode::LOAD, 1, 0},
                  Instruction{OpCode::LOAD, 2, 0},
                  Instruction{OpCode::OP, 1, 0},
                  Instruction{OpCode::JMP, 6, 0},
                  Instruction{OpCode::LOAD, 1, 0},
                  Instruction{OpCode::LOAD, 2, 0},
                  Instruction{OpCode::OP, 2, 0},
                  Instruction{OpCode::LOADC, 0, 0},
                  Instruction{OpCode::OP, 3, 0},
                  Instruction{OpCode::STORE, 4, 0},
                  Instruction{OpCode::DROPR, 2, 0},
                  Instruction{OpCode::DROPR, 1, 0},
                  Instruction{OpCode::MOVE, 4, 0},
                  Instruction{OpCode::RET, 0, 0},
              }), // instructions_
              std::vector<c10::IValue>({
                  c10::IValue("trunc"),
                  c10::IValue(true),
              }), // constants
              std::vector<c10::TypePtr>(
                  {c10::parseType<c10::DynamicType>("float")}), // types
              4 // register_size_
              ),
          std::vector<OperatorString>({
              OperatorString({"aten::is_floating_point", "", 1}),
              OperatorString({"aten::div", "Scalar", 2}),
              OperatorString({"prim::unchecked_cast", "", 1}),
              OperatorString({"aten::div", "Scalar_mode", 3}),
          }), // op_names
      }),
      ByteCodeFunctionWithOperator({
          mobile::Function::registerFunc(
              "div_out_0_3",
              std::vector<Instruction>({
                  Instruction{OpCode::STOREN, 1, 3},
                  Instruction{OpCode::LOAD, 1, 0},
                  Instruction{OpCode::OP, 0, 0},
                  Instruction{OpCode::JF, 3, 0},
                  Instruction{OpCode::LOADC, 1, 0},
                  Instruction{OpCode::JMP, 3, 0},
                  Instruction{OpCode::LOAD, 2, 0},
                  Instruction{OpCode::OP, 0, 0},
                  Instruction{OpCode::JF, 3, 0},
                  Instruction{OpCode::LOADC, 1, 0},
                  Instruction{OpCode::JMP, 3, 0},
                  Instruction{OpCode::LOAD, 3, 0},
                  Instruction{OpCode::OP, 0, 0},
                  Instruction{OpCode::STORE, 4, 0},
                  Instruction{OpCode::MOVE, 4, 0},
                  Instruction{OpCode::JF, 6, 0},
                  Instruction{OpCode::LOAD, 1, 0},
                  Instruction{OpCode::LOAD, 2, 0},
                  Instruction{OpCode::LOAD, 3, 0},
                  Instruction{OpCode::OP, 1, 0},
                  Instruction{OpCode::JMP, 6, 0},
                  Instruction{OpCode::LOAD, 1, 0},
                  Instruction{OpCode::LOAD, 2, 0},
                  Instruction{OpCode::LOADC, 0, 0},
                  Instruction{OpCode::LOAD, 3, 0},
                  Instruction{OpCode::OP, 2, 0},
                  Instruction{OpCode::STORE, 5, 0},
                  Instruction{OpCode::DROPR, 3, 0},
                  Instruction{OpCode::DROPR, 2, 0},
                  Instruction{OpCode::DROPR, 1, 0},
                  Instruction{OpCode::MOVE, 5, 0},
                  Instruction{OpCode::RET, 0, 0},
              }), // instructions_
              std::vector<c10::IValue>({
                  c10::IValue("trunc"),
                  c10::IValue(true),
              }), // constants
              std::vector<c10::TypePtr>(), // types
              5 // register_size_
              ),
          std::vector<OperatorString>({
              OperatorString({"aten::is_floating_point", "", 1}),
              OperatorString({"aten::div", "out", 3}),
              OperatorString({"aten::div", "out_mode", 4}),
          }), // op_names
      }),
      ByteCodeFunctionWithOperator({
          mobile::Function::registerFunc(
              "div__Tensor_0_3",
              std::vector<Instruction>({
                  Instruction{OpCode::STOREN, 1, 2},
                  Instruction{OpCode::LOAD, 1, 0},
                  Instruction{OpCode::OP, 0, 0},
                  Instruction{OpCode::JF, 3, 0},
                  Instruction{OpCode::LOADC, 1, 0},
                  Instruction{OpCode::JMP, 3, 0},
                  Instruction{OpCode::LOAD, 2, 0},
                  Instruction{OpCode::OP, 0, 0},
                  Instruction{OpCode::STORE, 3, 0},
                  Instruction{OpCode::MOVE, 3, 0},
                  Instruction{OpCode::JF, 5, 0},
                  Instruction{OpCode::LOAD, 1, 0},
                  Instruction{OpCode::LOAD, 2, 0},
                  Instruction{OpCode::OP, 1, 0},
                  Instruction{OpCode::JMP, 5, 0},
                  Instruction{OpCode::LOAD, 1, 0},
                  Instruction{OpCode::LOAD, 2, 0},
                  Instruction{OpCode::LOADC, 0, 0},
                  Instruction{OpCode::OP, 2, 0},
                  Instruction{OpCode::STORE, 4, 0},
                  Instruction{OpCode::DROPR, 2, 0},
                  Instruction{OpCode::DROPR, 1, 0},
                  Instruction{OpCode::MOVE, 4, 0},
                  Instruction{OpCode::RET, 0, 0},
              }), // instructions_
              std::vector<c10::IValue>({
                  c10::IValue("trunc"),
                  c10::IValue(true),
              }), // constants
              std::vector<c10::TypePtr>(), // types
              4 // register_size_
              ),
          std::vector<OperatorString>({
              OperatorString({"aten::is_floating_point", "", 1}),
              OperatorString({"aten::div_", "Tensor", 2}),
              OperatorString({"aten::div_", "Tensor_mode", 3}),
          }), // op_names
      }),
      ByteCodeFunctionWithOperator({
          mobile::Function::registerFunc(
              "div__Scalar_0_3",
              std::vector<Instruction>({
                  Instruction{OpCode::STOREN, 1, 2},
                  Instruction{OpCode::LOAD, 1, 0},
                  Instruction{OpCode::OP, 0, 0},
                  Instruction{OpCode::JF, 3, 0},
                  Instruction{OpCode::LOADC, 1, 0},
                  Instruction{OpCode::JMP, 3, 0},
                  Instruction{OpCode::LOAD, 2, 0},
                  Instruction{OpCode::ISINSTANCE, 0, 1},
                  Instruction{OpCode::STORE, 3, 0},
                  Instruction{OpCode::MOVE, 3, 0},
                  Instruction{OpCode::JF, 5, 0},
                  Instruction{OpCode::LOAD, 1, 0},
                  Instruction{OpCode::LOAD, 2, 0},
                  Instruction{OpCode::OP, 1, 0},
                  Instruction{OpCode::JMP, 6, 0},
                  Instruction{OpCode::LOAD, 1, 0},
                  Instruction{OpCode::LOAD, 2, 0},
                  Instruction{OpCode::OP, 2, 0},
                  Instruction{OpCode::LOADC, 0, 0},
                  Instruction{OpCode::OP, 3, 0},
                  Instruction{OpCode::STORE, 4, 0},
                  Instruction{OpCode::DROPR, 2, 0},
                  Instruction{OpCode::DROPR, 1, 0},
                  Instruction{OpCode::MOVE, 4, 0},
                  Instruction{OpCode::RET, 0, 0},
              }), // instructions_
              std::vector<c10::IValue>({
                  c10::IValue("trunc"),
                  c10::IValue(true),
              }), // constants
              std::vector<c10::TypePtr>(), // types
              4 // register_size_
              ),
          std::vector<OperatorString>({
              OperatorString({"aten::is_floating_point", "", 1}),
              OperatorString({"aten::div_", "Scalar", 2}),
              OperatorString({"prim::unchecked_cast", "", 1}),
              OperatorString({"aten::div_", "Scalar_mode", 3}),
          }), // op_names
      }),
  });
=======
const std::vector<ByteCodeFunctionWithOperator>& getUpgraderBytecodeList() {
  auto generate_upgrader_bytecode_list = []() {
    std::vector<ByteCodeFunctionWithOperator> upgrader_function_list({
        ByteCodeFunctionWithOperator({
            mobile::Function::registerFunc(
                "div_Tensor_0_3",
                std::vector<Instruction>({
                    Instruction{OpCode::STOREN, 1, 2},
                    Instruction{OpCode::LOAD, 1, 0},
                    Instruction{OpCode::OP, 0, 0},
                    Instruction{OpCode::JF, 3, 0},
                    Instruction{OpCode::LOADC, 1, 0},
                    Instruction{OpCode::JMP, 3, 0},
                    Instruction{OpCode::LOAD, 2, 0},
                    Instruction{OpCode::OP, 0, 0},
                    Instruction{OpCode::STORE, 3, 0},
                    Instruction{OpCode::MOVE, 3, 0},
                    Instruction{OpCode::JF, 5, 0},
                    Instruction{OpCode::LOAD, 1, 0},
                    Instruction{OpCode::LOAD, 2, 0},
                    Instruction{OpCode::OP, 1, 0},
                    Instruction{OpCode::JMP, 5, 0},
                    Instruction{OpCode::LOAD, 1, 0},
                    Instruction{OpCode::LOAD, 2, 0},
                    Instruction{OpCode::LOADC, 0, 0},
                    Instruction{OpCode::OP, 2, 0},
                    Instruction{OpCode::STORE, 4, 0},
                    Instruction{OpCode::DROPR, 2, 0},
                    Instruction{OpCode::DROPR, 1, 0},
                    Instruction{OpCode::MOVE, 4, 0},
                    Instruction{OpCode::RET, 0, 0},
                }), // instructions_
                std::vector<c10::IValue>({
                    c10::IValue("trunc"),
                    c10::IValue(true),
                }), // constants
                std::vector<c10::TypePtr>(), // types
                4 // register_size_
                ),
            std::vector<OperatorString>({
                OperatorString({"aten::is_floating_point", "", 1}),
                OperatorString({"aten::div", "Tensor", 2}),
                OperatorString({"aten::div", "Tensor_mode", 3}),
            }), // op_names
        }),
        ByteCodeFunctionWithOperator({
            mobile::Function::registerFunc(
                "div_Scalar_0_3",
                std::vector<Instruction>({
                    Instruction{OpCode::STOREN, 1, 2},
                    Instruction{OpCode::LOAD, 1, 0},
                    Instruction{OpCode::OP, 0, 0},
                    Instruction{OpCode::JF, 3, 0},
                    Instruction{OpCode::LOADC, 1, 0},
                    Instruction{OpCode::JMP, 3, 0},
                    Instruction{OpCode::LOAD, 2, 0},
                    Instruction{OpCode::ISINSTANCE, 0, 1},
                    Instruction{OpCode::STORE, 3, 0},
                    Instruction{OpCode::MOVE, 3, 0},
                    Instruction{OpCode::JF, 5, 0},
                    Instruction{OpCode::LOAD, 1, 0},
                    Instruction{OpCode::LOAD, 2, 0},
                    Instruction{OpCode::OP, 1, 0},
                    Instruction{OpCode::JMP, 6, 0},
                    Instruction{OpCode::LOAD, 1, 0},
                    Instruction{OpCode::LOAD, 2, 0},
                    Instruction{OpCode::OP, 2, 0},
                    Instruction{OpCode::LOADC, 0, 0},
                    Instruction{OpCode::OP, 3, 0},
                    Instruction{OpCode::STORE, 4, 0},
                    Instruction{OpCode::DROPR, 2, 0},
                    Instruction{OpCode::DROPR, 1, 0},
                    Instruction{OpCode::MOVE, 4, 0},
                    Instruction{OpCode::RET, 0, 0},
                }), // instructions_
                std::vector<c10::IValue>({
                    c10::IValue("trunc"),
                    c10::IValue(true),
                }), // constants
                std::vector<c10::TypePtr>({c10::parseType("float")}), // types
                4 // register_size_
                ),
            std::vector<OperatorString>({
                OperatorString({"aten::is_floating_point", "", 1}),
                OperatorString({"aten::div", "Scalar", 2}),
                OperatorString({"prim::unchecked_cast", "", 1}),
                OperatorString({"aten::div", "Scalar_mode", 3}),
            }), // op_names
        }),
        ByteCodeFunctionWithOperator({
            mobile::Function::registerFunc(
                "div_out_0_3",
                std::vector<Instruction>({
                    Instruction{OpCode::STOREN, 1, 3},
                    Instruction{OpCode::LOAD, 1, 0},
                    Instruction{OpCode::OP, 0, 0},
                    Instruction{OpCode::JF, 3, 0},
                    Instruction{OpCode::LOADC, 1, 0},
                    Instruction{OpCode::JMP, 3, 0},
                    Instruction{OpCode::LOAD, 2, 0},
                    Instruction{OpCode::OP, 0, 0},
                    Instruction{OpCode::JF, 3, 0},
                    Instruction{OpCode::LOADC, 1, 0},
                    Instruction{OpCode::JMP, 3, 0},
                    Instruction{OpCode::LOAD, 3, 0},
                    Instruction{OpCode::OP, 0, 0},
                    Instruction{OpCode::STORE, 4, 0},
                    Instruction{OpCode::MOVE, 4, 0},
                    Instruction{OpCode::JF, 6, 0},
                    Instruction{OpCode::LOAD, 1, 0},
                    Instruction{OpCode::LOAD, 2, 0},
                    Instruction{OpCode::LOAD, 3, 0},
                    Instruction{OpCode::OP, 1, 0},
                    Instruction{OpCode::JMP, 6, 0},
                    Instruction{OpCode::LOAD, 1, 0},
                    Instruction{OpCode::LOAD, 2, 0},
                    Instruction{OpCode::LOADC, 0, 0},
                    Instruction{OpCode::LOAD, 3, 0},
                    Instruction{OpCode::OP, 2, 0},
                    Instruction{OpCode::STORE, 5, 0},
                    Instruction{OpCode::DROPR, 3, 0},
                    Instruction{OpCode::DROPR, 2, 0},
                    Instruction{OpCode::DROPR, 1, 0},
                    Instruction{OpCode::MOVE, 5, 0},
                    Instruction{OpCode::RET, 0, 0},
                }), // instructions_
                std::vector<c10::IValue>({
                    c10::IValue("trunc"),
                    c10::IValue(true),
                }), // constants
                std::vector<c10::TypePtr>(), // types
                5 // register_size_
                ),
            std::vector<OperatorString>({
                OperatorString({"aten::is_floating_point", "", 1}),
                OperatorString({"aten::div", "out", 3}),
                OperatorString({"aten::div", "out_mode", 4}),
            }), // op_names
        }),
        ByteCodeFunctionWithOperator({
            mobile::Function::registerFunc(
                "div__Tensor_0_3",
                std::vector<Instruction>({
                    Instruction{OpCode::STOREN, 1, 2},
                    Instruction{OpCode::LOAD, 1, 0},
                    Instruction{OpCode::OP, 0, 0},
                    Instruction{OpCode::JF, 3, 0},
                    Instruction{OpCode::LOADC, 1, 0},
                    Instruction{OpCode::JMP, 3, 0},
                    Instruction{OpCode::LOAD, 2, 0},
                    Instruction{OpCode::OP, 0, 0},
                    Instruction{OpCode::STORE, 3, 0},
                    Instruction{OpCode::MOVE, 3, 0},
                    Instruction{OpCode::JF, 5, 0},
                    Instruction{OpCode::LOAD, 1, 0},
                    Instruction{OpCode::LOAD, 2, 0},
                    Instruction{OpCode::OP, 1, 0},
                    Instruction{OpCode::JMP, 5, 0},
                    Instruction{OpCode::LOAD, 1, 0},
                    Instruction{OpCode::LOAD, 2, 0},
                    Instruction{OpCode::LOADC, 0, 0},
                    Instruction{OpCode::OP, 2, 0},
                    Instruction{OpCode::STORE, 4, 0},
                    Instruction{OpCode::DROPR, 2, 0},
                    Instruction{OpCode::DROPR, 1, 0},
                    Instruction{OpCode::MOVE, 4, 0},
                    Instruction{OpCode::RET, 0, 0},
                }), // instructions_
                std::vector<c10::IValue>({
                    c10::IValue("trunc"),
                    c10::IValue(true),
                }), // constants
                std::vector<c10::TypePtr>(), // types
                4 // register_size_
                ),
            std::vector<OperatorString>({
                OperatorString({"aten::is_floating_point", "", 1}),
                OperatorString({"aten::div_", "Tensor", 2}),
                OperatorString({"aten::div_", "Tensor_mode", 3}),
            }), // op_names
        }),
        ByteCodeFunctionWithOperator({
            mobile::Function::registerFunc(
                "div__Scalar_0_3",
                std::vector<Instruction>({
                    Instruction{OpCode::STOREN, 1, 2},
                    Instruction{OpCode::LOAD, 1, 0},
                    Instruction{OpCode::OP, 0, 0},
                    Instruction{OpCode::JF, 3, 0},
                    Instruction{OpCode::LOADC, 1, 0},
                    Instruction{OpCode::JMP, 3, 0},
                    Instruction{OpCode::LOAD, 2, 0},
                    Instruction{OpCode::ISINSTANCE, 0, 1},
                    Instruction{OpCode::STORE, 3, 0},
                    Instruction{OpCode::MOVE, 3, 0},
                    Instruction{OpCode::JF, 5, 0},
                    Instruction{OpCode::LOAD, 1, 0},
                    Instruction{OpCode::LOAD, 2, 0},
                    Instruction{OpCode::OP, 1, 0},
                    Instruction{OpCode::JMP, 6, 0},
                    Instruction{OpCode::LOAD, 1, 0},
                    Instruction{OpCode::LOAD, 2, 0},
                    Instruction{OpCode::OP, 2, 0},
                    Instruction{OpCode::LOADC, 0, 0},
                    Instruction{OpCode::OP, 3, 0},
                    Instruction{OpCode::STORE, 4, 0},
                    Instruction{OpCode::DROPR, 2, 0},
                    Instruction{OpCode::DROPR, 1, 0},
                    Instruction{OpCode::MOVE, 4, 0},
                    Instruction{OpCode::RET, 0, 0},
                }), // instructions_
                std::vector<c10::IValue>({
                    c10::IValue("trunc"),
                    c10::IValue(true),
                }), // constants
                std::vector<c10::TypePtr>(), // types
                4 // register_size_
                ),
            std::vector<OperatorString>({
                OperatorString({"aten::is_floating_point", "", 1}),
                OperatorString({"aten::div_", "Scalar", 2}),
                OperatorString({"prim::unchecked_cast", "", 1}),
                OperatorString({"aten::div_", "Scalar_mode", 3}),
            }), // op_names
        }),
    });
    for (const auto& upgrader_function : upgrader_function_list) {
      for (const auto& op : upgrader_function.operators) {
        upgrader_function.function.append_operator(
            op.name,
            op.overload_name,
            op.num_specified_args,
            caffe2::serialize::kMaxSupportedFileFormatVersion);
      }
    }
    return upgrader_function_list;
  };
  static std::vector<ByteCodeFunctionWithOperator> upgraderBytecodeList =
      generate_upgrader_bytecode_list();
>>>>>>> e429a684
  return upgraderBytecodeList;
}

} // namespace jit
} // namespace torch<|MERGE_RESOLUTION|>--- conflicted
+++ resolved
@@ -1,7 +1,9 @@
 #include <caffe2/serialize/versions.h>
 #include <torch/csrc/jit/mobile/upgrader_mobile.h>
 
-#include <torch/csrc/jit/mobile/type_parser.h>
+namespace c10 {
+TypePtr parseType(const std::string& pythonStr);
+} // namespace c10
 
 namespace torch {
 namespace jit {
@@ -24,234 +26,6 @@
   return operatorVersionMapForMobile;
 }
 
-<<<<<<< HEAD
-std::vector<ByteCodeFunctionWithOperator>& getUpgraderBytecodeList() {
-  static std::vector<ByteCodeFunctionWithOperator> upgraderBytecodeList({
-      ByteCodeFunctionWithOperator({
-          mobile::Function::registerFunc(
-              "div_Tensor_0_3",
-              std::vector<Instruction>({
-                  Instruction{OpCode::STOREN, 1, 2},
-                  Instruction{OpCode::LOAD, 1, 0},
-                  Instruction{OpCode::OP, 0, 0},
-                  Instruction{OpCode::JF, 3, 0},
-                  Instruction{OpCode::LOADC, 1, 0},
-                  Instruction{OpCode::JMP, 3, 0},
-                  Instruction{OpCode::LOAD, 2, 0},
-                  Instruction{OpCode::OP, 0, 0},
-                  Instruction{OpCode::STORE, 3, 0},
-                  Instruction{OpCode::MOVE, 3, 0},
-                  Instruction{OpCode::JF, 5, 0},
-                  Instruction{OpCode::LOAD, 1, 0},
-                  Instruction{OpCode::LOAD, 2, 0},
-                  Instruction{OpCode::OP, 1, 0},
-                  Instruction{OpCode::JMP, 5, 0},
-                  Instruction{OpCode::LOAD, 1, 0},
-                  Instruction{OpCode::LOAD, 2, 0},
-                  Instruction{OpCode::LOADC, 0, 0},
-                  Instruction{OpCode::OP, 2, 0},
-                  Instruction{OpCode::STORE, 4, 0},
-                  Instruction{OpCode::DROPR, 2, 0},
-                  Instruction{OpCode::DROPR, 1, 0},
-                  Instruction{OpCode::MOVE, 4, 0},
-                  Instruction{OpCode::RET, 0, 0},
-              }), // instructions_
-              std::vector<c10::IValue>({
-                  c10::IValue("trunc"),
-                  c10::IValue(true),
-              }), // constants
-              std::vector<c10::TypePtr>(), // types
-              4 // register_size_
-              ),
-          std::vector<OperatorString>({
-              OperatorString({"aten::is_floating_point", "", 1}),
-              OperatorString({"aten::div", "Tensor", 2}),
-              OperatorString({"aten::div", "Tensor_mode", 3}),
-          }), // op_names
-      }),
-      ByteCodeFunctionWithOperator({
-          mobile::Function::registerFunc(
-              "div_Scalar_0_3",
-              std::vector<Instruction>({
-                  Instruction{OpCode::STOREN, 1, 2},
-                  Instruction{OpCode::LOAD, 1, 0},
-                  Instruction{OpCode::OP, 0, 0},
-                  Instruction{OpCode::JF, 3, 0},
-                  Instruction{OpCode::LOADC, 1, 0},
-                  Instruction{OpCode::JMP, 3, 0},
-                  Instruction{OpCode::LOAD, 2, 0},
-                  Instruction{OpCode::ISINSTANCE, 0, 1},
-                  Instruction{OpCode::STORE, 3, 0},
-                  Instruction{OpCode::MOVE, 3, 0},
-                  Instruction{OpCode::JF, 5, 0},
-                  Instruction{OpCode::LOAD, 1, 0},
-                  Instruction{OpCode::LOAD, 2, 0},
-                  Instruction{OpCode::OP, 1, 0},
-                  Instruction{OpCode::JMP, 6, 0},
-                  Instruction{OpCode::LOAD, 1, 0},
-                  Instruction{OpCode::LOAD, 2, 0},
-                  Instruction{OpCode::OP, 2, 0},
-                  Instruction{OpCode::LOADC, 0, 0},
-                  Instruction{OpCode::OP, 3, 0},
-                  Instruction{OpCode::STORE, 4, 0},
-                  Instruction{OpCode::DROPR, 2, 0},
-                  Instruction{OpCode::DROPR, 1, 0},
-                  Instruction{OpCode::MOVE, 4, 0},
-                  Instruction{OpCode::RET, 0, 0},
-              }), // instructions_
-              std::vector<c10::IValue>({
-                  c10::IValue("trunc"),
-                  c10::IValue(true),
-              }), // constants
-              std::vector<c10::TypePtr>(
-                  {c10::parseType<c10::DynamicType>("float")}), // types
-              4 // register_size_
-              ),
-          std::vector<OperatorString>({
-              OperatorString({"aten::is_floating_point", "", 1}),
-              OperatorString({"aten::div", "Scalar", 2}),
-              OperatorString({"prim::unchecked_cast", "", 1}),
-              OperatorString({"aten::div", "Scalar_mode", 3}),
-          }), // op_names
-      }),
-      ByteCodeFunctionWithOperator({
-          mobile::Function::registerFunc(
-              "div_out_0_3",
-              std::vector<Instruction>({
-                  Instruction{OpCode::STOREN, 1, 3},
-                  Instruction{OpCode::LOAD, 1, 0},
-                  Instruction{OpCode::OP, 0, 0},
-                  Instruction{OpCode::JF, 3, 0},
-                  Instruction{OpCode::LOADC, 1, 0},
-                  Instruction{OpCode::JMP, 3, 0},
-                  Instruction{OpCode::LOAD, 2, 0},
-                  Instruction{OpCode::OP, 0, 0},
-                  Instruction{OpCode::JF, 3, 0},
-                  Instruction{OpCode::LOADC, 1, 0},
-                  Instruction{OpCode::JMP, 3, 0},
-                  Instruction{OpCode::LOAD, 3, 0},
-                  Instruction{OpCode::OP, 0, 0},
-                  Instruction{OpCode::STORE, 4, 0},
-                  Instruction{OpCode::MOVE, 4, 0},
-                  Instruction{OpCode::JF, 6, 0},
-                  Instruction{OpCode::LOAD, 1, 0},
-                  Instruction{OpCode::LOAD, 2, 0},
-                  Instruction{OpCode::LOAD, 3, 0},
-                  Instruction{OpCode::OP, 1, 0},
-                  Instruction{OpCode::JMP, 6, 0},
-                  Instruction{OpCode::LOAD, 1, 0},
-                  Instruction{OpCode::LOAD, 2, 0},
-                  Instruction{OpCode::LOADC, 0, 0},
-                  Instruction{OpCode::LOAD, 3, 0},
-                  Instruction{OpCode::OP, 2, 0},
-                  Instruction{OpCode::STORE, 5, 0},
-                  Instruction{OpCode::DROPR, 3, 0},
-                  Instruction{OpCode::DROPR, 2, 0},
-                  Instruction{OpCode::DROPR, 1, 0},
-                  Instruction{OpCode::MOVE, 5, 0},
-                  Instruction{OpCode::RET, 0, 0},
-              }), // instructions_
-              std::vector<c10::IValue>({
-                  c10::IValue("trunc"),
-                  c10::IValue(true),
-              }), // constants
-              std::vector<c10::TypePtr>(), // types
-              5 // register_size_
-              ),
-          std::vector<OperatorString>({
-              OperatorString({"aten::is_floating_point", "", 1}),
-              OperatorString({"aten::div", "out", 3}),
-              OperatorString({"aten::div", "out_mode", 4}),
-          }), // op_names
-      }),
-      ByteCodeFunctionWithOperator({
-          mobile::Function::registerFunc(
-              "div__Tensor_0_3",
-              std::vector<Instruction>({
-                  Instruction{OpCode::STOREN, 1, 2},
-                  Instruction{OpCode::LOAD, 1, 0},
-                  Instruction{OpCode::OP, 0, 0},
-                  Instruction{OpCode::JF, 3, 0},
-                  Instruction{OpCode::LOADC, 1, 0},
-                  Instruction{OpCode::JMP, 3, 0},
-                  Instruction{OpCode::LOAD, 2, 0},
-                  Instruction{OpCode::OP, 0, 0},
-                  Instruction{OpCode::STORE, 3, 0},
-                  Instruction{OpCode::MOVE, 3, 0},
-                  Instruction{OpCode::JF, 5, 0},
-                  Instruction{OpCode::LOAD, 1, 0},
-                  Instruction{OpCode::LOAD, 2, 0},
-                  Instruction{OpCode::OP, 1, 0},
-                  Instruction{OpCode::JMP, 5, 0},
-                  Instruction{OpCode::LOAD, 1, 0},
-                  Instruction{OpCode::LOAD, 2, 0},
-                  Instruction{OpCode::LOADC, 0, 0},
-                  Instruction{OpCode::OP, 2, 0},
-                  Instruction{OpCode::STORE, 4, 0},
-                  Instruction{OpCode::DROPR, 2, 0},
-                  Instruction{OpCode::DROPR, 1, 0},
-                  Instruction{OpCode::MOVE, 4, 0},
-                  Instruction{OpCode::RET, 0, 0},
-              }), // instructions_
-              std::vector<c10::IValue>({
-                  c10::IValue("trunc"),
-                  c10::IValue(true),
-              }), // constants
-              std::vector<c10::TypePtr>(), // types
-              4 // register_size_
-              ),
-          std::vector<OperatorString>({
-              OperatorString({"aten::is_floating_point", "", 1}),
-              OperatorString({"aten::div_", "Tensor", 2}),
-              OperatorString({"aten::div_", "Tensor_mode", 3}),
-          }), // op_names
-      }),
-      ByteCodeFunctionWithOperator({
-          mobile::Function::registerFunc(
-              "div__Scalar_0_3",
-              std::vector<Instruction>({
-                  Instruction{OpCode::STOREN, 1, 2},
-                  Instruction{OpCode::LOAD, 1, 0},
-                  Instruction{OpCode::OP, 0, 0},
-                  Instruction{OpCode::JF, 3, 0},
-                  Instruction{OpCode::LOADC, 1, 0},
-                  Instruction{OpCode::JMP, 3, 0},
-                  Instruction{OpCode::LOAD, 2, 0},
-                  Instruction{OpCode::ISINSTANCE, 0, 1},
-                  Instruction{OpCode::STORE, 3, 0},
-                  Instruction{OpCode::MOVE, 3, 0},
-                  Instruction{OpCode::JF, 5, 0},
-                  Instruction{OpCode::LOAD, 1, 0},
-                  Instruction{OpCode::LOAD, 2, 0},
-                  Instruction{OpCode::OP, 1, 0},
-                  Instruction{OpCode::JMP, 6, 0},
-                  Instruction{OpCode::LOAD, 1, 0},
-                  Instruction{OpCode::LOAD, 2, 0},
-                  Instruction{OpCode::OP, 2, 0},
-                  Instruction{OpCode::LOADC, 0, 0},
-                  Instruction{OpCode::OP, 3, 0},
-                  Instruction{OpCode::STORE, 4, 0},
-                  Instruction{OpCode::DROPR, 2, 0},
-                  Instruction{OpCode::DROPR, 1, 0},
-                  Instruction{OpCode::MOVE, 4, 0},
-                  Instruction{OpCode::RET, 0, 0},
-              }), // instructions_
-              std::vector<c10::IValue>({
-                  c10::IValue("trunc"),
-                  c10::IValue(true),
-              }), // constants
-              std::vector<c10::TypePtr>(), // types
-              4 // register_size_
-              ),
-          std::vector<OperatorString>({
-              OperatorString({"aten::is_floating_point", "", 1}),
-              OperatorString({"aten::div_", "Scalar", 2}),
-              OperatorString({"prim::unchecked_cast", "", 1}),
-              OperatorString({"aten::div_", "Scalar_mode", 3}),
-          }), // op_names
-      }),
-  });
-=======
 const std::vector<ByteCodeFunctionWithOperator>& getUpgraderBytecodeList() {
   auto generate_upgrader_bytecode_list = []() {
     std::vector<ByteCodeFunctionWithOperator> upgrader_function_list({
@@ -491,7 +265,6 @@
   };
   static std::vector<ByteCodeFunctionWithOperator> upgraderBytecodeList =
       generate_upgrader_bytecode_list();
->>>>>>> e429a684
   return upgraderBytecodeList;
 }
 
