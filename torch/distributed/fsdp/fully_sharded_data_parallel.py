--- conflicted
+++ resolved
@@ -1150,10 +1150,6 @@
         "_fsdp_wrapped_module" prefix.
         """
         self._assert_state([TrainingState_.SUMMON_FULL_PARAMS])
-<<<<<<< HEAD
-        for key in state_dict.keys():
-            # Due to recursive call of _summon_full_params, avoid unnecessasry
-=======
         ignored_param_names = set(self._ignored_param_to_param_name.values())
         for key in state_dict:
             # Do not need to clone ignored parameters since they are not
@@ -1162,7 +1158,6 @@
             if clean_param_name in ignored_param_names:
                 continue
             # Due to recursive call of summon_full_params, avoid unnecessary
->>>>>>> a5b4839f
             # reclone of tensors in case they have already been cloned.
             if (
                 not getattr(state_dict[key], "_has_been_cloned", False)
@@ -1661,13 +1656,9 @@
     ) -> Generator:
         r""" A context manager to expose full params for FSDP instances.
         Can be useful *after* forward/backward for a model to get
-<<<<<<< HEAD
-        the params for additional processing or checking.
-=======
         the params for additional processing or checking. It can take a non-FSDP
         module and will summon full params for all contained FSDP modules as
         well as their children, depending on the ``recurse`` argument.
->>>>>>> a5b4839f
 
         .. note:: This can be used on inner FSDPs.
         .. note:: This can *not* be used within a forward or backward pass. Nor
@@ -1680,11 +1671,7 @@
             changes will be discarded). In the case where FSDP does not shard
             the parameters, currently only when ``world_size == 1``, the
             modification is persisted regardless of ``writeback``.
-<<<<<<< HEAD
-        ..note:: This method works on modules which are not FSDP themselves but
-=======
         .. note:: This method works on modules which are not FSDP themselves but
->>>>>>> a5b4839f
             may contain multiple independent FSDP units. In that case, the given
             arguments will apply to all contained FSDP units.
 
